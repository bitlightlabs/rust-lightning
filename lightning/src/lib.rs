--- conflicted
+++ resolved
@@ -177,21 +177,6 @@
 #[cfg(all(not(feature = "_bench_unstable"), feature = "backtrace", feature = "std", test))]
 extern crate backtrace;
 
-<<<<<<< HEAD
-#[cfg(feature = "std")]
-mod sync {
-	#[cfg(all(not(feature = "_bench_unstable"), test))]
-	pub use crate::debug_sync::*;
-	#[cfg(any(feature = "_bench_unstable", not(test)))]
-	pub use ::std::sync::{Arc, Mutex, Condvar, MutexGuard, RwLock, RwLockReadGuard, RwLockWriteGuard};
-	#[cfg(any(feature = "_bench_unstable", not(test)))]
-	pub use crate::util::fairrwlock::FairRwLock;
-}
-
-#[cfg(not(feature = "std"))]
 mod sync;
 
-pub mod rgb_utils;
-=======
-mod sync;
->>>>>>> af76face
+pub mod rgb_utils;