--- conflicted
+++ resolved
@@ -18,12 +18,8 @@
 use crate::ln::{PaymentHash, PaymentPreimage, PaymentSecret};
 use crate::ln::channelmanager::{ChannelDetails, HTLCSource, IDEMPOTENCY_TIMEOUT_TICKS, PaymentId};
 use crate::ln::onion_utils::HTLCFailReason;
-<<<<<<< HEAD
 use crate::rgb_utils::filter_first_hops;
-use crate::routing::router::{InFlightHtlcs, PaymentParameters, Route, RouteHop, RouteParameters, RoutePath, Router};
-=======
 use crate::routing::router::{InFlightHtlcs, Path, PaymentParameters, Route, RouteParameters, Router};
->>>>>>> b7347357
 use crate::util::errors::APIError;
 use crate::util::logger::Logger;
 use crate::util::time::Time;
@@ -671,19 +667,13 @@
 			}
 		}
 
-<<<<<<< HEAD
 		let mut filtered_first_hops = first_hops.iter().collect::<Vec<_>>();
 		let contract_id = filter_first_hops(&self.ldk_data_dir, &payment_hash, &mut filtered_first_hops);
 
-		let route = router.find_route(
-			&node_signer.get_node_id(Recipient::Node).unwrap(), &route_params,
-			Some(&filtered_first_hops), &inflight_htlcs(), contract_id
-=======
 		let route = router.find_route_with_id(
 			&node_signer.get_node_id(Recipient::Node).unwrap(), &route_params,
-			Some(&first_hops.iter().collect::<Vec<_>>()), &inflight_htlcs(),
-			payment_hash, payment_id,
->>>>>>> b7347357
+			Some(&filtered_first_hops), &inflight_htlcs(),
+			payment_hash, payment_id, contract_id,
 		).map_err(|_| RetryableSendFailure::RouteNotFound)?;
 
 		let onion_session_privs = self.add_new_pending_payment(payment_hash,
@@ -723,12 +713,13 @@
 			}
 		}
 
-<<<<<<< HEAD
-=======
+		let mut filtered_first_hops = first_hops.iter().collect::<Vec<_>>();
+		let contract_id = filter_first_hops(&self.ldk_data_dir, &payment_hash, &mut filtered_first_hops);
+
 		let route = match router.find_route_with_id(
 			&node_signer.get_node_id(Recipient::Node).unwrap(), &route_params,
-			Some(&first_hops.iter().collect::<Vec<_>>()), &inflight_htlcs(),
-			payment_hash, payment_id,
+			Some(&filtered_first_hops), &inflight_htlcs(),
+			payment_hash, payment_id, contract_id,
 		) {
 			Ok(route) => route,
 			Err(e) => {
@@ -751,7 +742,6 @@
 			onion_session_privs.push(entropy_source.get_secure_random_bytes());
 		}
 
->>>>>>> b7347357
 		macro_rules! abandon_with_entry {
 			($payment: expr, $reason: expr) => {
 				$payment.get_mut().mark_abandoned($reason);
@@ -767,11 +757,7 @@
 				}
 			}
 		}
-<<<<<<< HEAD
-		let (total_msat, payment_hash, payment_secret, keysend_preimage, route, onion_session_privs) = {
-=======
 		let (total_msat, recipient_onion, keysend_preimage) = {
->>>>>>> b7347357
 			let mut outbounds = self.pending_outbound_payments.lock().unwrap();
 			match outbounds.entry(payment_id) {
 				hash_map::Entry::Occupied(mut payment) => {
@@ -779,52 +765,16 @@
 						PendingOutboundPayment::Retryable {
 							total_msat, keysend_preimage, payment_secret, payment_metadata, pending_amt_msat, ..
 						} => {
-<<<<<<< HEAD
-							let mut filtered_first_hops = first_hops.iter().collect::<Vec<_>>();
-							let contract_id = filter_first_hops(&self.ldk_data_dir, &payment_hash, &mut filtered_first_hops);
-
-							let route = match router.find_route(
-								&node_signer.get_node_id(Recipient::Node).unwrap(), &route_params,
-								Some(&filtered_first_hops), &inflight_htlcs(), contract_id
-							) {
-								Ok(route) => route,
-								Err(e) => {
-									log_error!(logger, "Failed to find a route on retry, abandoning payment {}: {:#?}", log_bytes!(payment_id.0), e);
-									self.abandon_payment(payment_id, pending_events);
-									return
-								}
-							};
-							for path in route.paths.iter() {
-								if path.len() == 0 {
-									log_error!(logger, "length-0 path in route");
-									self.abandon_payment(payment_id, pending_events);
-									return
-								}
-							}
-
-							const RETRY_OVERFLOW_PERCENTAGE: u64 = 10;
-							let mut onion_session_privs = Vec::with_capacity(route.paths.len());
-							for _ in 0..route.paths.len() {
-								onion_session_privs.push(entropy_source.get_secure_random_bytes());
-							}
-
-							let retry_amt_msat: u64 = route.paths.iter().map(|path| path.last().unwrap().fee_msat).sum();
-=======
 							let retry_amt_msat = route.get_total_amount();
->>>>>>> b7347357
 							if retry_amt_msat + *pending_amt_msat > *total_msat * (100 + RETRY_OVERFLOW_PERCENTAGE) / 100 {
 								log_error!(logger, "retry_amt_msat of {} will put pending_amt_msat (currently: {}) more than 10% over total_payment_amt_msat of {}", retry_amt_msat, pending_amt_msat, total_msat);
 								abandon_with_entry!(payment, PaymentFailureReason::UnexpectedError);
 								return
 							}
-<<<<<<< HEAD
-							(*total_msat, *payment_hash, *payment_secret, *keysend_preimage, route, onion_session_privs)
-=======
 							(*total_msat, RecipientOnionFields {
 									payment_secret: *payment_secret,
 									payment_metadata: payment_metadata.clone(),
 								}, *keysend_preimage)
->>>>>>> b7347357
 						},
 						PendingOutboundPayment::Legacy { .. } => {
 							log_error!(logger, "Unable to retry payments that were initially sent on LDK versions prior to 0.0.102");
@@ -845,8 +795,6 @@
 						return
 					}
 					payment.get_mut().increment_attempts();
-					let route = res.4.clone();
-					let onion_session_privs = res.5.clone();
 					for (path, session_priv_bytes) in route.paths.iter().zip(onion_session_privs.iter()) {
 						assert!(payment.get_mut().insert(*session_priv_bytes, path));
 					}
