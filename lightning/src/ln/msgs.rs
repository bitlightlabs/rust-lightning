--- conflicted
+++ resolved
@@ -31,15 +31,10 @@
 use bitcoin::blockdata::script::ScriptBuf;
 use bitcoin::hash_types::Txid;
 
-<<<<<<< HEAD
 use rgb_lib::{ContractId, RgbTransport};
 
-use crate::blinded_path::payment::ReceiveTlvs;
-use crate::ln::{ChannelId, PaymentPreimage, PaymentHash, PaymentSecret};
-=======
 use crate::blinded_path::payment::{BlindedPaymentTlvs, ForwardTlvs, ReceiveTlvs};
 use crate::ln::types::{ChannelId, PaymentPreimage, PaymentHash, PaymentSecret};
->>>>>>> 475f736c
 use crate::ln::features::{ChannelFeatures, ChannelTypeFeatures, InitFeatures, NodeFeatures};
 use crate::ln::onion_utils;
 use crate::onion_message;
@@ -192,64 +187,6 @@
 /// Contains fields that are both common to [`open_channel`] and `open_channel2` messages.
 ///
 /// [`open_channel`]: https://github.com/lightning/bolts/blob/master/02-peer-protocol.md#the-open_channel-message
-<<<<<<< HEAD
-#[derive(Clone, Debug, PartialEq, Eq)]
-pub struct OpenChannel {
-	/// The genesis hash of the blockchain where the channel is to be opened
-	pub chain_hash: ChainHash,
-	/// A temporary channel ID, until the funding outpoint is announced
-	pub temporary_channel_id: ChannelId,
-	/// The channel value
-	pub funding_satoshis: u64,
-	/// The amount to push to the counterparty as part of the open, in milli-satoshi
-	pub push_msat: u64,
-	/// The threshold below which outputs on transactions broadcast by sender will be omitted
-	pub dust_limit_satoshis: u64,
-	/// The maximum inbound HTLC value in flight towards sender, in milli-satoshi
-	pub max_htlc_value_in_flight_msat: u64,
-	/// The minimum value unencumbered by HTLCs for the counterparty to keep in the channel
-	pub channel_reserve_satoshis: u64,
-	/// The minimum HTLC size incoming to sender, in milli-satoshi
-	pub htlc_minimum_msat: u64,
-	/// The feerate per 1000-weight of sender generated transactions, until updated by
-	/// [`UpdateFee`]
-	pub feerate_per_kw: u32,
-	/// The number of blocks which the counterparty will have to wait to claim on-chain funds if
-	/// they broadcast a commitment transaction
-	pub to_self_delay: u16,
-	/// The maximum number of inbound HTLCs towards sender
-	pub max_accepted_htlcs: u16,
-	/// The sender's key controlling the funding transaction
-	pub funding_pubkey: PublicKey,
-	/// Used to derive a revocation key for transactions broadcast by counterparty
-	pub revocation_basepoint: PublicKey,
-	/// A payment key to sender for transactions broadcast by counterparty
-	pub payment_point: PublicKey,
-	/// Used to derive a payment key to sender for transactions broadcast by sender
-	pub delayed_payment_basepoint: PublicKey,
-	/// Used to derive an HTLC payment key to sender
-	pub htlc_basepoint: PublicKey,
-	/// The first to-be-broadcast-by-sender transaction's per commitment point
-	pub first_per_commitment_point: PublicKey,
-	/// The channel flags to be used
-	pub channel_flags: u8,
-	/// A request to pre-set the to-sender output's `scriptPubkey` for when we collaboratively close
-	pub shutdown_scriptpubkey: Option<Script>,
-	/// The channel type that this channel will represent
-	///
-	/// If this is `None`, we derive the channel type from the intersection of our
-	/// feature bits with our counterparty's feature bits from the [`Init`] message.
-	pub channel_type: Option<ChannelTypeFeatures>,
-	/// The consignment endpoint used to exchange the RGB consignment
-	pub consignment_endpoint: Option<RgbTransport>,
-}
-
-/// An open_channel2 message to be sent by or received from the channel initiator.
-///
-/// Used in V2 channel establishment
-///
-=======
->>>>>>> 475f736c
 // TODO(dual_funding): Add spec link for `open_channel2`.
 #[derive(Clone, Debug, Hash, PartialEq, Eq)]
 pub struct CommonOpenChannelFields {
@@ -300,6 +237,8 @@
 	/// If this is `None`, we derive the channel type from the intersection of our
 	/// feature bits with our counterparty's feature bits from the [`Init`] message.
 	pub channel_type: Option<ChannelTypeFeatures>,
+	/// The consignment endpoint used to exchange the RGB consignment
+	pub consignment_endpoint: Option<RgbTransport>,
 }
 
 /// An [`open_channel`] message to be sent to or received from a peer.
@@ -716,17 +655,13 @@
 	///
 	/// [`ChannelConfig::accept_underpaying_htlcs`]: crate::util::config::ChannelConfig::accept_underpaying_htlcs
 	pub skimmed_fee_msat: Option<u64>,
-<<<<<<< HEAD
-	pub(crate) onion_routing_packet: OnionPacket,
-	/// The RGB amount allocated to the HTLC
-	pub amount_rgb: Option<u64>,
-=======
 	/// The onion routing packet with encrypted data for the next hop.
 	pub onion_routing_packet: OnionPacket,
 	/// Provided if we are relaying or receiving a payment within a blinded path, to decrypt the onion
 	/// routing packet and the recipient-provided encrypted payload within.
 	pub blinding_point: Option<PublicKey>,
->>>>>>> 475f736c
+	/// The RGB amount allocated to the HTLC
+	pub amount_rgb: Option<u64>,
 }
 
  /// An onion message to be sent to or received from a peer.
@@ -1733,7 +1668,7 @@
 	fn provided_init_features(&self, their_node_id: &PublicKey) -> InitFeatures;
 }
 
-#[derive(Clone)]
+#[derive(Clone, Debug)]
 #[cfg_attr(test, derive(Debug, PartialEq))]
 /// Information communicated in the onion to the recipient for multi-part tracking and proof that
 /// the payment is associated with an invoice.
@@ -1760,16 +1695,6 @@
 
 	// These types aren't intended to be pub, but are exposed for direct fuzzing (as we deserialize
 	// them from untrusted input):
-<<<<<<< HEAD
-	#[derive(Clone, Debug)]
-	pub struct FinalOnionHopData {
-		pub payment_secret: PaymentSecret,
-		/// The total value, in msat, of the payment as received by the ultimate recipient.
-		/// Message serialization may panic if this value is more than 21 million Bitcoin.
-		pub total_msat: u64,
-	}
-=======
->>>>>>> 475f736c
 
 	pub enum InboundOnionPayload {
 		Forward {
@@ -1784,13 +1709,9 @@
 			payment_metadata: Option<Vec<u8>>,
 			keysend_preimage: Option<PaymentPreimage>,
 			custom_tlvs: Vec<(u64, Vec<u8>)>,
-<<<<<<< HEAD
-			amt_msat: u64,
-			outgoing_cltv_value: u32,
-			rgb_amount_to_forward: Option<u64>,
-=======
 			sender_intended_htlc_amt_msat: u64,
 			cltv_expiry_height: u32,
+			rgb_amount_to_forward: Option<u64>,
 		},
 		BlindedForward {
 			short_channel_id: u64,
@@ -1798,7 +1719,7 @@
 			payment_constraints: PaymentConstraints,
 			features: BlindedHopFeatures,
 			intro_node_blinding_point: Option<PublicKey>,
->>>>>>> 475f736c
+			rgb_amount_to_forward: Option<u64>,
 		},
 		BlindedReceive {
 			sender_intended_htlc_amt_msat: u64,
@@ -1806,15 +1727,11 @@
 			cltv_expiry_height: u32,
 			payment_secret: PaymentSecret,
 			payment_constraints: PaymentConstraints,
-<<<<<<< HEAD
-			intro_node_blinding_point: PublicKey,
-			rgb_amount_to_forward: Option<u64>,
-=======
 			payment_context: PaymentContext,
 			intro_node_blinding_point: Option<PublicKey>,
 			keysend_preimage: Option<PaymentPreimage>,
 			custom_tlvs: Vec<(u64, Vec<u8>)>,
->>>>>>> 475f736c
+			rgb_amount_to_forward: Option<u64>,
 		}
 	}
 
@@ -1839,18 +1756,14 @@
 			payment_metadata: Option<Vec<u8>>,
 			keysend_preimage: Option<PaymentPreimage>,
 			custom_tlvs: Vec<(u64, Vec<u8>)>,
-<<<<<<< HEAD
-			amt_msat: u64,
-			outgoing_cltv_value: u32,
-			rgb_amount_to_forward: Option<u64>,
-=======
 			sender_intended_htlc_amt_msat: u64,
 			cltv_expiry_height: u32,
->>>>>>> 475f736c
+			rgb_amount_to_forward: Option<u64>,
 		},
 		BlindedForward {
 			encrypted_tlvs: Vec<u8>,
 			intro_node_blinding_point: Option<PublicKey>,
+			rgb_amount_to_forward: Option<u64>,
 		},
 		BlindedReceive {
 			sender_intended_htlc_amt_msat: u64,
@@ -1858,11 +1771,9 @@
 			cltv_expiry_height: u32,
 			encrypted_tlvs: Vec<u8>,
 			intro_node_blinding_point: Option<PublicKey>, // Set if the introduction node of the blinded path is the final node
-<<<<<<< HEAD
-			rgb_amount_to_forward: Option<u64>,
-=======
 			keysend_preimage: Option<PaymentPreimage>,
 			custom_tlvs: Vec<(u64, Vec<u8>)>,
+			rgb_amount_to_forward: Option<u64>,
 		}
 	}
 
@@ -1874,7 +1785,6 @@
 			outgoing_cltv_value: u32,
 			/// The node id to which the trampoline node must find a route
 			outgoing_node_id: PublicKey,
->>>>>>> 475f736c
 		}
 	}
 
@@ -2371,32 +2281,6 @@
 	}
 }
 
-<<<<<<< HEAD
-impl_writeable_msg!(OpenChannel, {
-	chain_hash,
-	temporary_channel_id,
-	funding_satoshis,
-	push_msat,
-	dust_limit_satoshis,
-	max_htlc_value_in_flight_msat,
-	channel_reserve_satoshis,
-	htlc_minimum_msat,
-	feerate_per_kw,
-	to_self_delay,
-	max_accepted_htlcs,
-	funding_pubkey,
-	revocation_basepoint,
-	payment_point,
-	delayed_payment_basepoint,
-	htlc_basepoint,
-	first_per_commitment_point,
-	channel_flags,
-	consignment_endpoint
-}, {
-	(0, shutdown_scriptpubkey, (option, encoding: (Script, WithoutLength))), // Don't encode length twice.
-	(1, channel_type, option),
-});
-=======
 impl Writeable for OpenChannel {
 	fn write<W: Writer>(&self, w: &mut W) -> Result<(), io::Error> {
 		self.common_fields.chain_hash.write(w)?;
@@ -2420,11 +2304,11 @@
 		encode_tlv_stream!(w, {
 			(0, self.common_fields.shutdown_scriptpubkey.as_ref().map(|s| WithoutLength(s)), option), // Don't encode length twice.
 			(1, self.common_fields.channel_type, option),
+			(2, self.common_fields.consignment_endpoint, option),
 		});
 		Ok(())
 	}
 }
->>>>>>> 475f736c
 
 impl Readable for OpenChannel {
 	fn read<R: Read>(r: &mut R) -> Result<Self, DecodeError> {
@@ -2449,9 +2333,11 @@
 
 		let mut shutdown_scriptpubkey: Option<ScriptBuf> = None;
 		let mut channel_type: Option<ChannelTypeFeatures> = None;
+		let mut consignment_endpoint: Option<RgbTransport> = None;
 		decode_tlv_stream!(r, {
 			(0, shutdown_scriptpubkey, (option, encoding: (ScriptBuf, WithoutLength))),
 			(1, channel_type, option),
+			(2, consignment_endpoint, option),
 		});
 		Ok(OpenChannel {
 			common_fields: CommonOpenChannelFields {
@@ -2473,6 +2359,7 @@
 				channel_flags,
 				shutdown_scriptpubkey,
 				channel_type,
+				consignment_endpoint,
 			},
 			push_msat,
 			channel_reserve_satoshis,
@@ -2505,6 +2392,7 @@
 			(0, self.common_fields.shutdown_scriptpubkey.as_ref().map(|s| WithoutLength(s)), option), // Don't encode length twice.
 			(1, self.common_fields.channel_type, option),
 			(2, self.require_confirmed_inputs, option),
+			(3, self.common_fields.consignment_endpoint, option),
 		});
 		Ok(())
 	}
@@ -2535,10 +2423,12 @@
 		let mut shutdown_scriptpubkey: Option<ScriptBuf> = None;
 		let mut channel_type: Option<ChannelTypeFeatures> = None;
 		let mut require_confirmed_inputs: Option<()> = None;
+		let mut consignment_endpoint: Option<RgbTransport> = None;
 		decode_tlv_stream!(r, {
 			(0, shutdown_scriptpubkey, (option, encoding: (ScriptBuf, WithoutLength))),
 			(1, channel_type, option),
 			(2, require_confirmed_inputs, option),
+			(3, consignment_endpoint, option),
 		});
 		Ok(OpenChannelV2 {
 			common_fields: CommonOpenChannelFields {
@@ -2560,6 +2450,7 @@
 				channel_flags,
 				shutdown_scriptpubkey,
 				channel_type,
+				consignment_endpoint,
 			},
 			funding_feerate_sat_per_1000_weight,
 			locktime,
@@ -2749,13 +2640,8 @@
 				});
 			},
 			Self::Receive {
-<<<<<<< HEAD
-				ref payment_data, ref payment_metadata, ref keysend_preimage, amt_msat,
-				outgoing_cltv_value, ref custom_tlvs, rgb_amount_to_forward,
-=======
 				ref payment_data, ref payment_metadata, ref keysend_preimage, sender_intended_htlc_amt_msat,
-				cltv_expiry_height, ref custom_tlvs,
->>>>>>> 475f736c
+				cltv_expiry_height, ref custom_tlvs, rgb_amount_to_forward,
 			} => {
 				// We need to update [`ln::outbound_payment::RecipientOnionFields::with_custom_tlvs`]
 				// to reject any reserved types in the experimental range if new ones are ever
@@ -2771,20 +2657,16 @@
 					(20, rgb_amount_to_forward, option)
 				}, custom_tlvs.iter());
 			},
-			Self::BlindedForward { encrypted_tlvs, intro_node_blinding_point } => {
+			Self::BlindedForward { encrypted_tlvs, intro_node_blinding_point, rgb_amount_to_forward } => {
 				_encode_varint_length_prefixed_tlv!(w, {
 					(10, *encrypted_tlvs, required_vec),
-					(12, intro_node_blinding_point, option)
+					(12, intro_node_blinding_point, option),
+					(20, rgb_amount_to_forward, option)
 				});
 			},
 			Self::BlindedReceive {
-<<<<<<< HEAD
-				amt_msat, total_msat, outgoing_cltv_value, encrypted_tlvs,
-				intro_node_blinding_point, rgb_amount_to_forward,
-=======
 				sender_intended_htlc_amt_msat, total_msat, cltv_expiry_height, encrypted_tlvs,
-				intro_node_blinding_point, keysend_preimage, ref custom_tlvs,
->>>>>>> 475f736c
+				intro_node_blinding_point, keysend_preimage, ref custom_tlvs, rgb_amount_to_forward,
 			} => {
 				// We need to update [`ln::outbound_payment::RecipientOnionFields::with_custom_tlvs`]
 				// to reject any reserved types in the experimental range if new ones are ever
@@ -2797,14 +2679,9 @@
 					(4, HighZeroBytesDroppedBigSize(*cltv_expiry_height), required),
 					(10, *encrypted_tlvs, required_vec),
 					(12, intro_node_blinding_point, option),
-<<<<<<< HEAD
 					(18, HighZeroBytesDroppedBigSize(*total_msat), required),
 					(20, rgb_amount_to_forward, option)
-				});
-=======
-					(18, HighZeroBytesDroppedBigSize(*total_msat), required)
 				}, custom_tlvs.iter());
->>>>>>> 475f736c
 			},
 		}
 		Ok(())
@@ -2895,6 +2772,7 @@
 						payment_constraints,
 						features,
 						intro_node_blinding_point,
+						rgb_amount_to_forward,
 					})
 				},
 				ChaChaPolyReadAdapter { readable: BlindedPaymentTlvs::Receive(ReceiveTlvs {
@@ -2907,15 +2785,11 @@
 						cltv_expiry_height: cltv_value.ok_or(DecodeError::InvalidValue)?,
 						payment_secret,
 						payment_constraints,
-<<<<<<< HEAD
-						intro_node_blinding_point: blinding_point,
-						rgb_amount_to_forward,
-=======
 						payment_context,
 						intro_node_blinding_point,
 						keysend_preimage,
 						custom_tlvs,
->>>>>>> 475f736c
+						rgb_amount_to_forward,
 					})
 				},
 			}
