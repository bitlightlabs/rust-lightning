--- conflicted
+++ resolved
@@ -355,13 +355,8 @@
 	}
 }
 
-<<<<<<< HEAD
-impl<'a, 'b, ES: EntropySource, SP: SignerProvider> ReadableArgs<(&'a ES, &'b SP, u64, [u8; 32], PathBuf)> for OnchainTxHandler<SP::Signer> {
+impl<'a, 'b, ES: EntropySource, SP: SignerProvider> ReadableArgs<(&'a ES, &'b SP, u64, [u8; 32], PathBuf)> for OnchainTxHandler<SP::EcdsaSigner> {
 	fn read<R: io::Read>(reader: &mut R, args: (&'a ES, &'b SP, u64, [u8; 32], PathBuf)) -> Result<Self, DecodeError> {
-=======
-impl<'a, 'b, ES: EntropySource, SP: SignerProvider> ReadableArgs<(&'a ES, &'b SP, u64, [u8; 32])> for OnchainTxHandler<SP::EcdsaSigner> {
-	fn read<R: io::Read>(reader: &mut R, args: (&'a ES, &'b SP, u64, [u8; 32])) -> Result<Self, DecodeError> {
->>>>>>> 475f736c
 		let entropy_source = args.0;
 		let signer_provider = args.1;
 		let channel_value_satoshis = args.2;
