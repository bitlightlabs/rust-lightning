--- conflicted
+++ resolved
@@ -62,16 +62,12 @@
 	S::Target: for <'a> LockableScore<'a, ScoreLookUp = Sc>,
 {
 	fn find_route(
-<<<<<<< HEAD
-		&self, payer: &PublicKey, params: &RouteParameters, first_hops: Option<&[&ChannelDetails]>,
-		inflight_htlcs: &InFlightHtlcs, contract_id: Option<ContractId>
-=======
 		&self,
 		payer: &PublicKey,
 		params: &RouteParameters,
 		first_hops: Option<&[&ChannelDetails]>,
-		inflight_htlcs: InFlightHtlcs
->>>>>>> d2242f60
+		inflight_htlcs: InFlightHtlcs,
+		contract_id: Option<ContractId>,
 	) -> Result<Route, LightningError> {
 		let random_seed_bytes = {
 			let mut locked_random_seed_bytes = self.random_seed_bytes.lock().unwrap();
@@ -80,14 +76,10 @@
 		};
 		find_route(
 			payer, params, &self.network_graph, first_hops, &*self.logger,
-<<<<<<< HEAD
-			&ScorerAccountingForInFlightHtlcs::new(self.scorer.lock(), inflight_htlcs),
-			&random_seed_bytes, contract_id
-=======
 			&ScorerAccountingForInFlightHtlcs::new(self.scorer.read_lock(), &inflight_htlcs),
 			&self.score_params,
-			&random_seed_bytes
->>>>>>> d2242f60
+			&random_seed_bytes,
+			contract_id,
 		)
 	}
 }
@@ -100,11 +92,7 @@
 	/// and [`RouteParameters::final_value_msat`], respectively.
 	fn find_route(
 		&self, payer: &PublicKey, route_params: &RouteParameters,
-<<<<<<< HEAD
-		first_hops: Option<&[&ChannelDetails]>, inflight_htlcs: &InFlightHtlcs, contract_id: Option<ContractId>
-=======
-		first_hops: Option<&[&ChannelDetails]>, inflight_htlcs: InFlightHtlcs
->>>>>>> d2242f60
+		first_hops: Option<&[&ChannelDetails]>, inflight_htlcs: InFlightHtlcs, contract_id: Option<ContractId>
 	) -> Result<Route, LightningError>;
 
 	/// Finds a [`Route`] for a payment between the given `payer` and a payee.
@@ -116,13 +104,8 @@
 	/// payment.
 	fn find_route_with_id(
 		&self, payer: &PublicKey, route_params: &RouteParameters,
-<<<<<<< HEAD
-		first_hops: Option<&[&ChannelDetails]>, inflight_htlcs: &InFlightHtlcs,
+		first_hops: Option<&[&ChannelDetails]>, inflight_htlcs: InFlightHtlcs,
 		_payment_hash: PaymentHash, _payment_id: PaymentId, contract_id: Option<ContractId>
-=======
-		first_hops: Option<&[&ChannelDetails]>, inflight_htlcs: InFlightHtlcs,
-		_payment_hash: PaymentHash, _payment_id: PaymentId
->>>>>>> d2242f60
 	) -> Result<Route, LightningError> {
 		self.find_route(payer, route_params, first_hops, inflight_htlcs, contract_id)
 	}
@@ -260,10 +243,6 @@
 	///
 	/// [`BlindedPath`]: crate::blinded_path::BlindedPath
 	pub fee_msat: u64,
-	/// How much to pay the node.
-	pub payment_amount: u64,
-	/// RGB amount to send to the following node
-	pub rgb_amount: Option<u64>,
 	/// The CLTV delta added for this hop.
 	/// If this is the last hop in [`Path::hops`]:
 	/// * if we're sending to a [`BlindedPath`], this is the CLTV delta for the entire blinded path
@@ -280,6 +259,10 @@
 	///
 	/// Will be `true` for objects serialized with LDK version 0.0.116 and before.
 	pub maybe_announced_channel: bool,
+	/// How much to pay the node.
+	pub payment_amount: u64,
+	/// RGB amount to send to the following node
+	pub rgb_amount: Option<u64>,
 }
 
 impl_writeable_tlv_based!(RouteHop, {
@@ -1494,38 +1477,20 @@
 pub fn find_route<L: Deref, GL: Deref, S: ScoreLookUp>(
 	our_node_pubkey: &PublicKey, route_params: &RouteParameters,
 	network_graph: &NetworkGraph<GL>, first_hops: Option<&[&ChannelDetails]>, logger: L,
-<<<<<<< HEAD
-	scorer: &S, random_seed_bytes: &[u8; 32], contract_id: Option<ContractId>
-) -> Result<Route, LightningError>
-where L::Target: Logger, GL::Target: Logger {
-	let graph_lock = network_graph.read_only();
-	let final_cltv_expiry_delta = route_params.payment_params.final_cltv_expiry_delta;
-	let mut route = get_route(our_node_pubkey, &route_params.payment_params, &graph_lock, first_hops,
-		route_params.final_value_msat, final_cltv_expiry_delta, logger, scorer,
-		random_seed_bytes, contract_id)?;
-=======
-	scorer: &S, score_params: &S::ScoreParams, random_seed_bytes: &[u8; 32]
+	scorer: &S, score_params: &S::ScoreParams, random_seed_bytes: &[u8; 32], contract_id: Option<ContractId>
 ) -> Result<Route, LightningError>
 where L::Target: Logger, GL::Target: Logger {
 	let graph_lock = network_graph.read_only();
 	let mut route = get_route(our_node_pubkey, &route_params, &graph_lock, first_hops, logger,
-		scorer, score_params, random_seed_bytes)?;
->>>>>>> d2242f60
+		scorer, score_params, random_seed_bytes, contract_id)?;
 	add_random_cltv_offset(&mut route, &route_params.payment_params, &graph_lock, random_seed_bytes);
 	Ok(route)
 }
 
-<<<<<<< HEAD
-pub(crate) fn get_route<L: Deref, S: Score>(
-	our_node_pubkey: &PublicKey, payment_params: &PaymentParameters, network_graph: &ReadOnlyNetworkGraph,
-	first_hops: Option<&[&ChannelDetails]>, final_value_msat: u64, final_cltv_expiry_delta: u32,
-	logger: L, scorer: &S, _random_seed_bytes: &[u8; 32], contract_id: Option<ContractId>
-=======
 pub(crate) fn get_route<L: Deref, S: ScoreLookUp>(
 	our_node_pubkey: &PublicKey, route_params: &RouteParameters, network_graph: &ReadOnlyNetworkGraph,
 	first_hops: Option<&[&ChannelDetails]>, logger: L, scorer: &S, score_params: &S::ScoreParams,
-	_random_seed_bytes: &[u8; 32]
->>>>>>> d2242f60
+	_random_seed_bytes: &[u8; 32], contract_id: Option<ContractId>
 ) -> Result<Route, LightningError>
 where L::Target: Logger {
 
@@ -2640,21 +2605,13 @@
 			hops.push(RouteHop {
 				pubkey: PublicKey::from_slice(hop.node_id.as_slice()).map_err(|_| LightningError{err: format!("Public key {:?} is invalid", &hop.node_id), action: ErrorAction::IgnoreAndLog(Level::Trace)})?,
 				node_features: node_features.clone(),
-<<<<<<< HEAD
-				short_channel_id: payment_hop.candidate.short_channel_id(),
-				channel_features: payment_hop.candidate.features(),
-				fee_msat: payment_hop.fee_msat,
-				payment_amount: final_value_msat,
-				cltv_expiry_delta: payment_hop.candidate.cltv_expiry_delta(),
-				rgb_amount: None,
-			})
-		}).collect::<Vec<_>>();
-=======
 				short_channel_id: hop.candidate.short_channel_id().unwrap(),
 				channel_features: hop.candidate.features(),
 				fee_msat: hop.fee_msat,
 				cltv_expiry_delta: hop.candidate.cltv_expiry_delta(),
 				maybe_announced_channel,
+				payment_amount: final_value_msat,
+				rgb_amount: None,
 			});
 
 			prev_hop_node_id = hop.node_id;
@@ -2671,7 +2628,6 @@
 				})
 			} else { None }
 		});
->>>>>>> d2242f60
 		// Propagate the cltv_expiry_delta one hop backwards since the delta from the current hop is
 		// applicable for the previous hop.
 		hops.iter_mut().rev().fold(final_cltv_delta, |prev_cltv_expiry_delta, hop| {
@@ -2858,12 +2814,7 @@
 
 	let scorer = HopScorer { our_node_id, hop_ids };
 
-<<<<<<< HEAD
-	get_route(our_node_pubkey, payment_params, network_graph, None, final_value_msat,
-		final_cltv_expiry_delta, logger, &scorer, random_seed_bytes, None)
-=======
-	get_route(our_node_pubkey, route_params, network_graph, None, logger, &scorer, &Default::default(), random_seed_bytes)
->>>>>>> d2242f60
+	get_route(our_node_pubkey, route_params, network_graph, None, logger, &scorer, &Default::default(), random_seed_bytes, None)
 }
 
 /*
