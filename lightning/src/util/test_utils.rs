// This file is Copyright its original authors, visible in version control
// history.
//
// This file is licensed under the Apache License, Version 2.0 <LICENSE-APACHE
// or http://www.apache.org/licenses/LICENSE-2.0> or the MIT license
// <LICENSE-MIT or http://opensource.org/licenses/MIT>, at your option.
// You may not use this file except in accordance with one or both of these
// licenses.

/*
use crate::chain;
use crate::chain::WatchedOutput;
use crate::chain::chaininterface;
use crate::chain::chaininterface::ConfirmationTarget;
use crate::chain::chaininterface::FEERATE_FLOOR_SATS_PER_KW;
use crate::chain::chainmonitor;
use crate::chain::chainmonitor::{MonitorUpdateId, UpdateOrigin};
use crate::chain::channelmonitor;
use crate::chain::channelmonitor::MonitorEvent;
use crate::chain::transaction::OutPoint;
use crate::sign;
use crate::events;
use crate::events::bump_transaction::{WalletSource, Utxo};
use crate::ln::ChannelId;
use crate::ln::channelmanager;
use crate::ln::chan_utils::CommitmentTransaction;
use crate::ln::features::{ChannelFeatures, InitFeatures, NodeFeatures};
use crate::ln::{msgs, wire};
use crate::ln::msgs::LightningError;
use crate::ln::script::ShutdownScript;
use crate::offers::invoice::UnsignedBolt12Invoice;
use crate::offers::invoice_request::UnsignedInvoiceRequest;
use crate::routing::gossip::{EffectiveCapacity, NetworkGraph, NodeId};
use crate::routing::utxo::{UtxoLookup, UtxoLookupError, UtxoResult};
use crate::routing::router::{find_route, InFlightHtlcs, Path, Route, RouteParameters, Router, ScorerAccountingForInFlightHtlcs};
use crate::routing::scoring::{ChannelUsage, ScoreUpdate, ScoreLookUp};
use crate::sync::RwLock;
use crate::util::config::UserConfig;
use crate::util::test_channel_signer::{TestChannelSigner, EnforcementState};
use crate::util::logger::{Logger, Level, Record};
use crate::util::ser::{Readable, ReadableArgs, Writer, Writeable};
use crate::util::persist::KVStore;

use bitcoin::EcdsaSighashType;
use bitcoin::blockdata::constants::ChainHash;
use bitcoin::blockdata::constants::genesis_block;
use bitcoin::blockdata::transaction::{Transaction, TxOut};
use bitcoin::blockdata::script::{Builder, Script};
use bitcoin::blockdata::opcodes;
use bitcoin::blockdata::block::Block;
use bitcoin::network::constants::Network;
use bitcoin::hash_types::{BlockHash, Txid};
use bitcoin::util::sighash::SighashCache;

use bitcoin::secp256k1::{PublicKey, Scalar, Secp256k1, SecretKey};
use bitcoin::secp256k1::ecdh::SharedSecret;
use bitcoin::secp256k1::ecdsa::{RecoverableSignature, Signature};
use bitcoin::secp256k1::schnorr;

#[cfg(any(test, feature = "_test_utils"))]
use regex;

use crate::io;
use crate::prelude::*;
use core::cell::RefCell;
use core::time::Duration;
use crate::sync::{Mutex, Arc};
use core::sync::atomic::{AtomicBool, AtomicUsize, Ordering};
use core::mem;
use bitcoin::bech32::u5;
use crate::sign::{InMemorySigner, Recipient, EntropySource, NodeSigner, SignerProvider};

#[cfg(feature = "std")]
use std::time::{SystemTime, UNIX_EPOCH};
use bitcoin::Sequence;

pub fn pubkey(byte: u8) -> PublicKey {
	let secp_ctx = Secp256k1::new();
	PublicKey::from_secret_key(&secp_ctx, &privkey(byte))
}

pub fn privkey(byte: u8) -> SecretKey {
	SecretKey::from_slice(&[byte; 32]).unwrap()
}

pub struct TestVecWriter(pub Vec<u8>);
impl Writer for TestVecWriter {
	fn write_all(&mut self, buf: &[u8]) -> Result<(), io::Error> {
		self.0.extend_from_slice(buf);
		Ok(())
	}
}

pub struct TestFeeEstimator {
	pub sat_per_kw: Mutex<u32>,
}
impl chaininterface::FeeEstimator for TestFeeEstimator {
	fn get_est_sat_per_1000_weight(&self, confirmation_target: ConfirmationTarget) -> u32 {
		match confirmation_target {
			ConfirmationTarget::MaxAllowedNonAnchorChannelRemoteFee => {
				core::cmp::max(25 * 250, *self.sat_per_kw.lock().unwrap() * 10)
			}
			_ => *self.sat_per_kw.lock().unwrap(),
		}
	}
}

pub struct TestRouter<'a> {
	pub network_graph: Arc<NetworkGraph<&'a TestLogger>>,
	pub next_routes: Mutex<VecDeque<(RouteParameters, Result<Route, LightningError>)>>,
	pub scorer: &'a RwLock<TestScorer>,
}

impl<'a> TestRouter<'a> {
	pub fn new(network_graph: Arc<NetworkGraph<&'a TestLogger>>, scorer: &'a RwLock<TestScorer>) -> Self {
		Self { network_graph, next_routes: Mutex::new(VecDeque::new()), scorer }
	}

	pub fn expect_find_route(&self, query: RouteParameters, result: Result<Route, LightningError>) {
		let mut expected_routes = self.next_routes.lock().unwrap();
		expected_routes.push_back((query, result));
	}
}

impl<'a> Router for TestRouter<'a> {
	fn find_route(
		&self, payer: &PublicKey, params: &RouteParameters, first_hops: Option<&[&channelmanager::ChannelDetails]>,
		inflight_htlcs: InFlightHtlcs
	) -> Result<Route, msgs::LightningError> {
		if let Some((find_route_query, find_route_res)) = self.next_routes.lock().unwrap().pop_front() {
			assert_eq!(find_route_query, *params);
			if let Ok(ref route) = find_route_res {
				assert_eq!(route.route_params, Some(find_route_query));
				let scorer = self.scorer.read().unwrap();
				let scorer = ScorerAccountingForInFlightHtlcs::new(scorer, &inflight_htlcs);
				for path in &route.paths {
					let mut aggregate_msat = 0u64;
					for (idx, hop) in path.hops.iter().rev().enumerate() {
						aggregate_msat += hop.fee_msat;
						let usage = ChannelUsage {
							amount_msat: aggregate_msat,
							inflight_htlc_msat: 0,
							effective_capacity: EffectiveCapacity::Unknown,
						};

						// Since the path is reversed, the last element in our iteration is the first
						// hop.
						if idx == path.hops.len() - 1 {
							scorer.channel_penalty_msat(hop.short_channel_id, &NodeId::from_pubkey(payer), &NodeId::from_pubkey(&hop.pubkey), usage, &Default::default());
						} else {
							let curr_hop_path_idx = path.hops.len() - 1 - idx;
							scorer.channel_penalty_msat(hop.short_channel_id, &NodeId::from_pubkey(&path.hops[curr_hop_path_idx - 1].pubkey), &NodeId::from_pubkey(&hop.pubkey), usage, &Default::default());
						}
					}
				}
			}
			return find_route_res;
		}
		let logger = TestLogger::new();
		find_route(
			payer, params, &self.network_graph, first_hops, &logger,
			&ScorerAccountingForInFlightHtlcs::new(self.scorer.read().unwrap(), &inflight_htlcs), &Default::default(),
			&[42; 32]
		)
	}
}

impl<'a> Drop for TestRouter<'a> {
	fn drop(&mut self) {
		#[cfg(feature = "std")] {
			if std::thread::panicking() {
				return;
			}
		}
		assert!(self.next_routes.lock().unwrap().is_empty());
	}
}

pub struct OnlyReadsKeysInterface {}

impl EntropySource for OnlyReadsKeysInterface {
	fn get_secure_random_bytes(&self) -> [u8; 32] { [0; 32] }}

impl SignerProvider for OnlyReadsKeysInterface {
	type Signer = TestChannelSigner;

	fn generate_channel_keys_id(&self, _inbound: bool, _channel_value_satoshis: u64, _user_channel_id: u128) -> [u8; 32] { unreachable!(); }

	fn derive_channel_signer(&self, _channel_value_satoshis: u64, _channel_keys_id: [u8; 32]) -> Self::Signer { unreachable!(); }

	fn read_chan_signer(&self, mut reader: &[u8]) -> Result<Self::Signer, msgs::DecodeError> {
		let inner: InMemorySigner = ReadableArgs::read(&mut reader, self)?;
		let state = Arc::new(Mutex::new(EnforcementState::new()));

		Ok(TestChannelSigner::new_with_revoked(
			inner,
			state,
			false
		))
	}

	fn get_destination_script(&self) -> Result<Script, ()> { Err(()) }
	fn get_shutdown_scriptpubkey(&self) -> Result<ShutdownScript, ()> { Err(()) }
}

pub struct TestChainMonitor<'a> {
	pub added_monitors: Mutex<Vec<(OutPoint, channelmonitor::ChannelMonitor<TestChannelSigner>)>>,
	pub monitor_updates: Mutex<HashMap<ChannelId, Vec<channelmonitor::ChannelMonitorUpdate>>>,
	pub latest_monitor_update_id: Mutex<HashMap<ChannelId, (OutPoint, u64, MonitorUpdateId)>>,
	pub chain_monitor: chainmonitor::ChainMonitor<TestChannelSigner, &'a TestChainSource, &'a chaininterface::BroadcasterInterface, &'a TestFeeEstimator, &'a TestLogger, &'a chainmonitor::Persist<TestChannelSigner>>,
	pub keys_manager: &'a TestKeysInterface,
	/// If this is set to Some(), the next update_channel call (not watch_channel) must be a
	/// ChannelForceClosed event for the given channel_id with should_broadcast set to the given
	/// boolean.
	pub expect_channel_force_closed: Mutex<Option<(ChannelId, bool)>>,
	/// If this is set to Some(), the next round trip serialization check will not hold after an
	/// update_channel call (not watch_channel) for the given channel_id.
	pub expect_monitor_round_trip_fail: Mutex<Option<ChannelId>>,
}
impl<'a> TestChainMonitor<'a> {
	pub fn new(chain_source: Option<&'a TestChainSource>, broadcaster: &'a chaininterface::BroadcasterInterface, logger: &'a TestLogger, fee_estimator: &'a TestFeeEstimator, persister: &'a chainmonitor::Persist<TestChannelSigner>, keys_manager: &'a TestKeysInterface) -> Self {
		Self {
			added_monitors: Mutex::new(Vec::new()),
			monitor_updates: Mutex::new(HashMap::new()),
			latest_monitor_update_id: Mutex::new(HashMap::new()),
			chain_monitor: chainmonitor::ChainMonitor::new(chain_source, broadcaster, logger, fee_estimator, persister),
			keys_manager,
			expect_channel_force_closed: Mutex::new(None),
			expect_monitor_round_trip_fail: Mutex::new(None),
		}
	}

	pub fn complete_sole_pending_chan_update(&self, channel_id: &ChannelId) {
		let (outpoint, _, latest_update) = self.latest_monitor_update_id.lock().unwrap().get(channel_id).unwrap().clone();
		self.chain_monitor.channel_monitor_updated(outpoint, latest_update).unwrap();
	}
}
impl<'a> chain::Watch<TestChannelSigner> for TestChainMonitor<'a> {
	fn watch_channel(&self, funding_txo: OutPoint, monitor: channelmonitor::ChannelMonitor<TestChannelSigner>) -> Result<chain::ChannelMonitorUpdateStatus, ()> {
		// At every point where we get a monitor update, we should be able to send a useful monitor
		// to a watchtower and disk...
		let mut w = TestVecWriter(Vec::new());
		monitor.write(&mut w).unwrap();
		let new_monitor = <(BlockHash, channelmonitor::ChannelMonitor<TestChannelSigner>)>::read(
			&mut io::Cursor::new(&w.0), (self.keys_manager, self.keys_manager)).unwrap().1;
		assert!(new_monitor == monitor);
		self.latest_monitor_update_id.lock().unwrap().insert(funding_txo.to_channel_id(),
			(funding_txo, monitor.get_latest_update_id(), MonitorUpdateId::from_new_monitor(&monitor)));
		self.added_monitors.lock().unwrap().push((funding_txo, monitor));
		self.chain_monitor.watch_channel(funding_txo, new_monitor)
	}

	fn update_channel(&self, funding_txo: OutPoint, update: &channelmonitor::ChannelMonitorUpdate) -> chain::ChannelMonitorUpdateStatus {
		// Every monitor update should survive roundtrip
		let mut w = TestVecWriter(Vec::new());
		update.write(&mut w).unwrap();
		assert!(channelmonitor::ChannelMonitorUpdate::read(
				&mut io::Cursor::new(&w.0)).unwrap() == *update);

		self.monitor_updates.lock().unwrap().entry(funding_txo.to_channel_id()).or_insert(Vec::new()).push(update.clone());

		if let Some(exp) = self.expect_channel_force_closed.lock().unwrap().take() {
			assert_eq!(funding_txo.to_channel_id(), exp.0);
			assert_eq!(update.updates.len(), 1);
			if let channelmonitor::ChannelMonitorUpdateStep::ChannelForceClosed { should_broadcast } = update.updates[0] {
				assert_eq!(should_broadcast, exp.1);
			} else { panic!(); }
		}

		self.latest_monitor_update_id.lock().unwrap().insert(funding_txo.to_channel_id(),
			(funding_txo, update.update_id, MonitorUpdateId::from_monitor_update(update)));
		let update_res = self.chain_monitor.update_channel(funding_txo, update);
		// At every point where we get a monitor update, we should be able to send a useful monitor
		// to a watchtower and disk...
		let monitor = self.chain_monitor.get_monitor(funding_txo).unwrap();
		w.0.clear();
		monitor.write(&mut w).unwrap();
		let new_monitor = <(BlockHash, channelmonitor::ChannelMonitor<TestChannelSigner>)>::read(
			&mut io::Cursor::new(&w.0), (self.keys_manager, self.keys_manager)).unwrap().1;
		if let Some(chan_id) = self.expect_monitor_round_trip_fail.lock().unwrap().take() {
			assert_eq!(chan_id, funding_txo.to_channel_id());
			assert!(new_monitor != *monitor);
		} else {
			assert!(new_monitor == *monitor);
		}
		self.added_monitors.lock().unwrap().push((funding_txo, new_monitor));
		update_res
	}

	fn release_pending_monitor_events(&self) -> Vec<(OutPoint, Vec<MonitorEvent>, Option<PublicKey>)> {
		return self.chain_monitor.release_pending_monitor_events();
	}
}

struct JusticeTxData {
	justice_tx: Transaction,
	value: u64,
	commitment_number: u64,
}

pub(crate) struct WatchtowerPersister {
	persister: TestPersister,
	/// Upon a new commitment_signed, we'll get a
	/// ChannelMonitorUpdateStep::LatestCounterpartyCommitmentTxInfo. We'll store the justice tx
	/// amount, and commitment number so we can build the justice tx after our counterparty
	/// revokes it.
	unsigned_justice_tx_data: Mutex<HashMap<OutPoint, VecDeque<JusticeTxData>>>,
	/// After receiving a revoke_and_ack for a commitment number, we'll form and store the justice
	/// tx which would be used to provide a watchtower with the data it needs.
	watchtower_state: Mutex<HashMap<OutPoint, HashMap<Txid, Transaction>>>,
	destination_script: Script,
}

impl WatchtowerPersister {
	#[cfg(test)]
	pub(crate) fn new(destination_script: Script) -> Self {
		WatchtowerPersister {
			persister: TestPersister::new(),
			unsigned_justice_tx_data: Mutex::new(HashMap::new()),
			watchtower_state: Mutex::new(HashMap::new()),
			destination_script,
		}
	}

	#[cfg(test)]
	pub(crate) fn justice_tx(&self, funding_txo: OutPoint, commitment_txid: &Txid)
	-> Option<Transaction> {
		self.watchtower_state.lock().unwrap().get(&funding_txo).unwrap().get(commitment_txid).cloned()
	}

	fn form_justice_data_from_commitment(&self, counterparty_commitment_tx: &CommitmentTransaction)
	-> Option<JusticeTxData> {
		let trusted_tx = counterparty_commitment_tx.trust();
		let output_idx = trusted_tx.revokeable_output_index()?;
		let built_tx = trusted_tx.built_transaction();
		let value = built_tx.transaction.output[output_idx as usize].value;
		let justice_tx = trusted_tx.build_to_local_justice_tx(
			FEERATE_FLOOR_SATS_PER_KW as u64, self.destination_script.clone()).ok()?;
		let commitment_number = counterparty_commitment_tx.commitment_number();
		Some(JusticeTxData { justice_tx, value, commitment_number })
	}
}

impl<Signer: sign::WriteableEcdsaChannelSigner> chainmonitor::Persist<Signer> for WatchtowerPersister {
	fn persist_new_channel(&self, funding_txo: OutPoint,
		data: &channelmonitor::ChannelMonitor<Signer>, id: MonitorUpdateId
	) -> chain::ChannelMonitorUpdateStatus {
		let res = self.persister.persist_new_channel(funding_txo, data, id);

		assert!(self.unsigned_justice_tx_data.lock().unwrap()
			.insert(funding_txo, VecDeque::new()).is_none());
		assert!(self.watchtower_state.lock().unwrap()
			.insert(funding_txo, HashMap::new()).is_none());

		let initial_counterparty_commitment_tx = data.initial_counterparty_commitment_tx()
			.expect("First and only call expects Some");
		if let Some(justice_data)
			= self.form_justice_data_from_commitment(&initial_counterparty_commitment_tx) {
			self.unsigned_justice_tx_data.lock().unwrap()
				.get_mut(&funding_txo).unwrap()
				.push_back(justice_data);
		}
		res
	}

	fn update_persisted_channel(
		&self, funding_txo: OutPoint, update: Option<&channelmonitor::ChannelMonitorUpdate>,
		data: &channelmonitor::ChannelMonitor<Signer>, update_id: MonitorUpdateId
	) -> chain::ChannelMonitorUpdateStatus {
		let res = self.persister.update_persisted_channel(funding_txo, update, data, update_id);

		if let Some(update) = update {
			let commitment_txs = data.counterparty_commitment_txs_from_update(update);
			let justice_datas = commitment_txs.into_iter()
				.filter_map(|commitment_tx| self.form_justice_data_from_commitment(&commitment_tx));
			let mut channels_justice_txs = self.unsigned_justice_tx_data.lock().unwrap();
			let channel_state = channels_justice_txs.get_mut(&funding_txo).unwrap();
			channel_state.extend(justice_datas);

			while let Some(JusticeTxData { justice_tx, value, commitment_number }) = channel_state.front() {
				let input_idx = 0;
				let commitment_txid = justice_tx.input[input_idx].previous_output.txid;
				match data.sign_to_local_justice_tx(justice_tx.clone(), input_idx, *value, *commitment_number) {
					Ok(signed_justice_tx) => {
						let dup = self.watchtower_state.lock().unwrap()
							.get_mut(&funding_txo).unwrap()
							.insert(commitment_txid, signed_justice_tx);
						assert!(dup.is_none());
						channel_state.pop_front();
					},
					Err(_) => break,
				}
			}
		}
		res
	}
}

pub struct TestPersister {
	/// The queue of update statuses we'll return. If none are queued, ::Completed will always be
	/// returned.
	pub update_rets: Mutex<VecDeque<chain::ChannelMonitorUpdateStatus>>,
	/// When we get an update_persisted_channel call with no ChannelMonitorUpdate, we insert the
	/// MonitorUpdateId here.
	pub chain_sync_monitor_persistences: Mutex<HashMap<OutPoint, HashSet<MonitorUpdateId>>>,
	/// When we get an update_persisted_channel call *with* a ChannelMonitorUpdate, we insert the
	/// MonitorUpdateId here.
	pub offchain_monitor_updates: Mutex<HashMap<OutPoint, HashSet<MonitorUpdateId>>>,
}
impl TestPersister {
	pub fn new() -> Self {
		Self {
			update_rets: Mutex::new(VecDeque::new()),
			chain_sync_monitor_persistences: Mutex::new(HashMap::new()),
			offchain_monitor_updates: Mutex::new(HashMap::new()),
		}
	}

	/// Queue an update status to return.
	pub fn set_update_ret(&self, next_ret: chain::ChannelMonitorUpdateStatus) {
		self.update_rets.lock().unwrap().push_back(next_ret);
	}
}
impl<Signer: sign::WriteableEcdsaChannelSigner> chainmonitor::Persist<Signer> for TestPersister {
	fn persist_new_channel(&self, _funding_txo: OutPoint, _data: &channelmonitor::ChannelMonitor<Signer>, _id: MonitorUpdateId) -> chain::ChannelMonitorUpdateStatus {
		if let Some(update_ret) = self.update_rets.lock().unwrap().pop_front() {
			return update_ret
		}
		chain::ChannelMonitorUpdateStatus::Completed
	}

	fn update_persisted_channel(&self, funding_txo: OutPoint, _update: Option<&channelmonitor::ChannelMonitorUpdate>, _data: &channelmonitor::ChannelMonitor<Signer>, update_id: MonitorUpdateId) -> chain::ChannelMonitorUpdateStatus {
		let mut ret = chain::ChannelMonitorUpdateStatus::Completed;
		if let Some(update_ret) = self.update_rets.lock().unwrap().pop_front() {
			ret = update_ret;
		}
		let is_chain_sync = if let UpdateOrigin::ChainSync(_) = update_id.contents { true } else { false };
		if is_chain_sync {
			self.chain_sync_monitor_persistences.lock().unwrap().entry(funding_txo).or_insert(HashSet::new()).insert(update_id);
		} else {
			self.offchain_monitor_updates.lock().unwrap().entry(funding_txo).or_insert(HashSet::new()).insert(update_id);
		}
		ret
	}
}

pub struct TestStore {
	persisted_bytes: Mutex<HashMap<String, HashMap<String, Vec<u8>>>>,
	read_only: bool,
}

impl TestStore {
	pub fn new(read_only: bool) -> Self {
		let persisted_bytes = Mutex::new(HashMap::new());
		Self { persisted_bytes, read_only }
	}
}

impl KVStore for TestStore {
	fn read(&self, primary_namespace: &str, secondary_namespace: &str, key: &str) -> io::Result<Vec<u8>> {
		let persisted_lock = self.persisted_bytes.lock().unwrap();
		let prefixed = if secondary_namespace.is_empty() {
			primary_namespace.to_string()
		} else {
			format!("{}/{}", primary_namespace, secondary_namespace)
		};

		if let Some(outer_ref) = persisted_lock.get(&prefixed) {
			if let Some(inner_ref) = outer_ref.get(key) {
				let bytes = inner_ref.clone();
				Ok(bytes)
			} else {
				Err(io::Error::new(io::ErrorKind::NotFound, "Key not found"))
			}
		} else {
			Err(io::Error::new(io::ErrorKind::NotFound, "Namespace not found"))
		}
	}

	fn write(&self, primary_namespace: &str, secondary_namespace: &str, key: &str, buf: &[u8]) -> io::Result<()> {
		if self.read_only {
			return Err(io::Error::new(
				io::ErrorKind::PermissionDenied,
				"Cannot modify read-only store",
			));
		}
		let mut persisted_lock = self.persisted_bytes.lock().unwrap();

		let prefixed = if secondary_namespace.is_empty() {
			primary_namespace.to_string()
		} else {
			format!("{}/{}", primary_namespace, secondary_namespace)
		};
		let outer_e = persisted_lock.entry(prefixed).or_insert(HashMap::new());
		let mut bytes = Vec::new();
		bytes.write_all(buf)?;
		outer_e.insert(key.to_string(), bytes);
		Ok(())
	}

	fn remove(&self, primary_namespace: &str, secondary_namespace: &str, key: &str, _lazy: bool) -> io::Result<()> {
		if self.read_only {
			return Err(io::Error::new(
				io::ErrorKind::PermissionDenied,
				"Cannot modify read-only store",
			));
		}

		let mut persisted_lock = self.persisted_bytes.lock().unwrap();

		let prefixed = if secondary_namespace.is_empty() {
			primary_namespace.to_string()
		} else {
			format!("{}/{}", primary_namespace, secondary_namespace)
		};
		if let Some(outer_ref) = persisted_lock.get_mut(&prefixed) {
				outer_ref.remove(&key.to_string());
		}

		Ok(())
	}

	fn list(&self, primary_namespace: &str, secondary_namespace: &str) -> io::Result<Vec<String>> {
		let mut persisted_lock = self.persisted_bytes.lock().unwrap();

		let prefixed = if secondary_namespace.is_empty() {
			primary_namespace.to_string()
		} else {
			format!("{}/{}", primary_namespace, secondary_namespace)
		};
		match persisted_lock.entry(prefixed) {
			hash_map::Entry::Occupied(e) => Ok(e.get().keys().cloned().collect()),
			hash_map::Entry::Vacant(_) => Ok(Vec::new()),
		}
	}
}

pub struct TestBroadcaster {
	pub txn_broadcasted: Mutex<Vec<Transaction>>,
	pub blocks: Arc<Mutex<Vec<(Block, u32)>>>,
}

impl TestBroadcaster {
	pub fn new(network: Network) -> Self {
		Self {
			txn_broadcasted: Mutex::new(Vec::new()),
			blocks: Arc::new(Mutex::new(vec![(genesis_block(network), 0)])),
		}
	}

	pub fn with_blocks(blocks: Arc<Mutex<Vec<(Block, u32)>>>) -> Self {
		Self { txn_broadcasted: Mutex::new(Vec::new()), blocks }
	}

	pub fn txn_broadcast(&self) -> Vec<Transaction> {
		self.txn_broadcasted.lock().unwrap().split_off(0)
	}

	pub fn unique_txn_broadcast(&self) -> Vec<Transaction> {
		let mut txn = self.txn_broadcasted.lock().unwrap().split_off(0);
		let mut seen = HashSet::new();
		txn.retain(|tx| seen.insert(tx.txid()));
		txn
	}
}

impl chaininterface::BroadcasterInterface for TestBroadcaster {
	fn broadcast_transactions(&self, txs: &[&Transaction]) {
		for tx in txs {
			let lock_time = tx.lock_time.0;
			assert!(lock_time < 1_500_000_000);
			if bitcoin::LockTime::from(tx.lock_time).is_block_height() && lock_time > self.blocks.lock().unwrap().last().unwrap().1 {
				for inp in tx.input.iter() {
					if inp.sequence != Sequence::MAX {
						panic!("We should never broadcast a transaction before its locktime ({})!", tx.lock_time);
					}
				}
			}
		}
		let owned_txs: Vec<Transaction> = txs.iter().map(|tx| (*tx).clone()).collect();
		self.txn_broadcasted.lock().unwrap().extend(owned_txs);
	}
}

pub struct TestChannelMessageHandler {
	pub pending_events: Mutex<Vec<events::MessageSendEvent>>,
	expected_recv_msgs: Mutex<Option<Vec<wire::Message<()>>>>,
	connected_peers: Mutex<HashSet<PublicKey>>,
	pub message_fetch_counter: AtomicUsize,
	chain_hash: ChainHash,
}

impl TestChannelMessageHandler {
	pub fn new(chain_hash: ChainHash) -> Self {
		TestChannelMessageHandler {
			pending_events: Mutex::new(Vec::new()),
			expected_recv_msgs: Mutex::new(None),
			connected_peers: Mutex::new(HashSet::new()),
			message_fetch_counter: AtomicUsize::new(0),
			chain_hash,
		}
	}

	#[cfg(test)]
	pub(crate) fn expect_receive_msg(&self, ev: wire::Message<()>) {
		let mut expected_msgs = self.expected_recv_msgs.lock().unwrap();
		if expected_msgs.is_none() { *expected_msgs = Some(Vec::new()); }
		expected_msgs.as_mut().unwrap().push(ev);
	}

	fn received_msg(&self, _ev: wire::Message<()>) {
		let mut msgs = self.expected_recv_msgs.lock().unwrap();
		if msgs.is_none() { return; }
		assert!(!msgs.as_ref().unwrap().is_empty(), "Received message when we weren't expecting one");
		#[cfg(test)]
		assert_eq!(msgs.as_ref().unwrap()[0], _ev);
		msgs.as_mut().unwrap().remove(0);
	}
}

impl Drop for TestChannelMessageHandler {
	fn drop(&mut self) {
		#[cfg(feature = "std")]
		{
			let l = self.expected_recv_msgs.lock().unwrap();
			if !std::thread::panicking() {
				assert!(l.is_none() || l.as_ref().unwrap().is_empty());
			}
		}
	}
}

impl msgs::ChannelMessageHandler for TestChannelMessageHandler {
	fn handle_open_channel(&self, _their_node_id: &PublicKey, msg: &msgs::OpenChannel) {
		self.received_msg(wire::Message::OpenChannel(msg.clone()));
	}
	fn handle_accept_channel(&self, _their_node_id: &PublicKey, msg: &msgs::AcceptChannel) {
		self.received_msg(wire::Message::AcceptChannel(msg.clone()));
	}
	fn handle_funding_created(&self, _their_node_id: &PublicKey, msg: &msgs::FundingCreated) {
		self.received_msg(wire::Message::FundingCreated(msg.clone()));
	}
	fn handle_funding_signed(&self, _their_node_id: &PublicKey, msg: &msgs::FundingSigned) {
		self.received_msg(wire::Message::FundingSigned(msg.clone()));
	}
	fn handle_channel_ready(&self, _their_node_id: &PublicKey, msg: &msgs::ChannelReady) {
		self.received_msg(wire::Message::ChannelReady(msg.clone()));
	}
	fn handle_shutdown(&self, _their_node_id: &PublicKey, msg: &msgs::Shutdown) {
		self.received_msg(wire::Message::Shutdown(msg.clone()));
	}
	fn handle_closing_signed(&self, _their_node_id: &PublicKey, msg: &msgs::ClosingSigned) {
		self.received_msg(wire::Message::ClosingSigned(msg.clone()));
	}
	fn handle_update_add_htlc(&self, _their_node_id: &PublicKey, msg: &msgs::UpdateAddHTLC) {
		self.received_msg(wire::Message::UpdateAddHTLC(msg.clone()));
	}
	fn handle_update_fulfill_htlc(&self, _their_node_id: &PublicKey, msg: &msgs::UpdateFulfillHTLC) {
		self.received_msg(wire::Message::UpdateFulfillHTLC(msg.clone()));
	}
	fn handle_update_fail_htlc(&self, _their_node_id: &PublicKey, msg: &msgs::UpdateFailHTLC) {
		self.received_msg(wire::Message::UpdateFailHTLC(msg.clone()));
	}
	fn handle_update_fail_malformed_htlc(&self, _their_node_id: &PublicKey, msg: &msgs::UpdateFailMalformedHTLC) {
		self.received_msg(wire::Message::UpdateFailMalformedHTLC(msg.clone()));
	}
	fn handle_commitment_signed(&self, _their_node_id: &PublicKey, msg: &msgs::CommitmentSigned) {
		self.received_msg(wire::Message::CommitmentSigned(msg.clone()));
	}
	fn handle_revoke_and_ack(&self, _their_node_id: &PublicKey, msg: &msgs::RevokeAndACK) {
		self.received_msg(wire::Message::RevokeAndACK(msg.clone()));
	}
	fn handle_update_fee(&self, _their_node_id: &PublicKey, msg: &msgs::UpdateFee) {
		self.received_msg(wire::Message::UpdateFee(msg.clone()));
	}
	fn handle_channel_update(&self, _their_node_id: &PublicKey, _msg: &msgs::ChannelUpdate) {
		// Don't call `received_msg` here as `TestRoutingMessageHandler` generates these sometimes
	}
	fn handle_announcement_signatures(&self, _their_node_id: &PublicKey, msg: &msgs::AnnouncementSignatures) {
		self.received_msg(wire::Message::AnnouncementSignatures(msg.clone()));
	}
	fn handle_channel_reestablish(&self, _their_node_id: &PublicKey, msg: &msgs::ChannelReestablish) {
		self.received_msg(wire::Message::ChannelReestablish(msg.clone()));
	}
	fn peer_disconnected(&self, their_node_id: &PublicKey) {
		assert!(self.connected_peers.lock().unwrap().remove(their_node_id));
	}
	fn peer_connected(&self, their_node_id: &PublicKey, _msg: &msgs::Init, _inbound: bool) -> Result<(), ()> {
		assert!(self.connected_peers.lock().unwrap().insert(their_node_id.clone()));
		// Don't bother with `received_msg` for Init as its auto-generated and we don't want to
		// bother re-generating the expected Init message in all tests.
		Ok(())
	}
	fn handle_error(&self, _their_node_id: &PublicKey, msg: &msgs::ErrorMessage) {
		self.received_msg(wire::Message::Error(msg.clone()));
	}
	fn provided_node_features(&self) -> NodeFeatures {
		channelmanager::provided_node_features(&UserConfig::default())
	}
	fn provided_init_features(&self, _their_init_features: &PublicKey) -> InitFeatures {
		channelmanager::provided_init_features(&UserConfig::default())
	}

	fn get_chain_hashes(&self) -> Option<Vec<ChainHash>> {
		Some(vec![self.chain_hash])
	}

	fn handle_open_channel_v2(&self, _their_node_id: &PublicKey, msg: &msgs::OpenChannelV2) {
		self.received_msg(wire::Message::OpenChannelV2(msg.clone()));
	}

	fn handle_accept_channel_v2(&self, _their_node_id: &PublicKey, msg: &msgs::AcceptChannelV2) {
		self.received_msg(wire::Message::AcceptChannelV2(msg.clone()));
	}

	fn handle_tx_add_input(&self, _their_node_id: &PublicKey, msg: &msgs::TxAddInput) {
		self.received_msg(wire::Message::TxAddInput(msg.clone()));
	}

	fn handle_tx_add_output(&self, _their_node_id: &PublicKey, msg: &msgs::TxAddOutput) {
		self.received_msg(wire::Message::TxAddOutput(msg.clone()));
	}

	fn handle_tx_remove_input(&self, _their_node_id: &PublicKey, msg: &msgs::TxRemoveInput) {
		self.received_msg(wire::Message::TxRemoveInput(msg.clone()));
	}

	fn handle_tx_remove_output(&self, _their_node_id: &PublicKey, msg: &msgs::TxRemoveOutput) {
		self.received_msg(wire::Message::TxRemoveOutput(msg.clone()));
	}

	fn handle_tx_complete(&self, _their_node_id: &PublicKey, msg: &msgs::TxComplete) {
		self.received_msg(wire::Message::TxComplete(msg.clone()));
	}

	fn handle_tx_signatures(&self, _their_node_id: &PublicKey, msg: &msgs::TxSignatures) {
		self.received_msg(wire::Message::TxSignatures(msg.clone()));
	}

	fn handle_tx_init_rbf(&self, _their_node_id: &PublicKey, msg: &msgs::TxInitRbf) {
		self.received_msg(wire::Message::TxInitRbf(msg.clone()));
	}

	fn handle_tx_ack_rbf(&self, _their_node_id: &PublicKey, msg: &msgs::TxAckRbf) {
		self.received_msg(wire::Message::TxAckRbf(msg.clone()));
	}

	fn handle_tx_abort(&self, _their_node_id: &PublicKey, msg: &msgs::TxAbort) {
		self.received_msg(wire::Message::TxAbort(msg.clone()));
	}
}

impl events::MessageSendEventsProvider for TestChannelMessageHandler {
	fn get_and_clear_pending_msg_events(&self) -> Vec<events::MessageSendEvent> {
		self.message_fetch_counter.fetch_add(1, Ordering::AcqRel);
		let mut pending_events = self.pending_events.lock().unwrap();
		let mut ret = Vec::new();
		mem::swap(&mut ret, &mut *pending_events);
		ret
	}
}

fn get_dummy_channel_announcement(short_chan_id: u64) -> msgs::ChannelAnnouncement {
	use bitcoin::secp256k1::ffi::Signature as FFISignature;
	let secp_ctx = Secp256k1::new();
	let network = Network::Testnet;
	let node_1_privkey = SecretKey::from_slice(&[42; 32]).unwrap();
	let node_2_privkey = SecretKey::from_slice(&[41; 32]).unwrap();
	let node_1_btckey = SecretKey::from_slice(&[40; 32]).unwrap();
	let node_2_btckey = SecretKey::from_slice(&[39; 32]).unwrap();
	let unsigned_ann = msgs::UnsignedChannelAnnouncement {
		features: ChannelFeatures::empty(),
		chain_hash: ChainHash::using_genesis_block(network),
		short_channel_id: short_chan_id,
		node_id_1: NodeId::from_pubkey(&PublicKey::from_secret_key(&secp_ctx, &node_1_privkey)),
		node_id_2: NodeId::from_pubkey(&PublicKey::from_secret_key(&secp_ctx, &node_2_privkey)),
		bitcoin_key_1: NodeId::from_pubkey(&PublicKey::from_secret_key(&secp_ctx, &node_1_btckey)),
		bitcoin_key_2: NodeId::from_pubkey(&PublicKey::from_secret_key(&secp_ctx, &node_2_btckey)),
		excess_data: Vec::new(),
	};

	unsafe {
		msgs::ChannelAnnouncement {
			node_signature_1: Signature::from(FFISignature::new()),
			node_signature_2: Signature::from(FFISignature::new()),
			bitcoin_signature_1: Signature::from(FFISignature::new()),
			bitcoin_signature_2: Signature::from(FFISignature::new()),
			contents: unsigned_ann,
		}
	}
}

fn get_dummy_channel_update(short_chan_id: u64) -> msgs::ChannelUpdate {
	use bitcoin::secp256k1::ffi::Signature as FFISignature;
	let network = Network::Testnet;
	msgs::ChannelUpdate {
		signature: Signature::from(unsafe { FFISignature::new() }),
		contents: msgs::UnsignedChannelUpdate {
			chain_hash: ChainHash::using_genesis_block(network),
			short_channel_id: short_chan_id,
			timestamp: 0,
			flags: 0,
			cltv_expiry_delta: 0,
			htlc_minimum_msat: 0,
			htlc_maximum_msat: msgs::MAX_VALUE_MSAT,
			fee_base_msat: 0,
			fee_proportional_millionths: 0,
			excess_data: vec![],
		}
	}
}

pub struct TestRoutingMessageHandler {
	pub chan_upds_recvd: AtomicUsize,
	pub chan_anns_recvd: AtomicUsize,
	pub pending_events: Mutex<Vec<events::MessageSendEvent>>,
	pub request_full_sync: AtomicBool,
}

impl TestRoutingMessageHandler {
	pub fn new() -> Self {
		TestRoutingMessageHandler {
			chan_upds_recvd: AtomicUsize::new(0),
			chan_anns_recvd: AtomicUsize::new(0),
			pending_events: Mutex::new(vec![]),
			request_full_sync: AtomicBool::new(false),
		}
	}
}
impl msgs::RoutingMessageHandler for TestRoutingMessageHandler {
	fn handle_node_announcement(&self, _msg: &msgs::NodeAnnouncement) -> Result<bool, msgs::LightningError> {
		Err(msgs::LightningError { err: "".to_owned(), action: msgs::ErrorAction::IgnoreError })
	}
	fn handle_channel_announcement(&self, _msg: &msgs::ChannelAnnouncement) -> Result<bool, msgs::LightningError> {
		self.chan_anns_recvd.fetch_add(1, Ordering::AcqRel);
		Err(msgs::LightningError { err: "".to_owned(), action: msgs::ErrorAction::IgnoreError })
	}
	fn handle_channel_update(&self, _msg: &msgs::ChannelUpdate) -> Result<bool, msgs::LightningError> {
		self.chan_upds_recvd.fetch_add(1, Ordering::AcqRel);
		Err(msgs::LightningError { err: "".to_owned(), action: msgs::ErrorAction::IgnoreError })
	}
	fn get_next_channel_announcement(&self, starting_point: u64) -> Option<(msgs::ChannelAnnouncement, Option<msgs::ChannelUpdate>, Option<msgs::ChannelUpdate>)> {
		let chan_upd_1 = get_dummy_channel_update(starting_point);
		let chan_upd_2 = get_dummy_channel_update(starting_point);
		let chan_ann = get_dummy_channel_announcement(starting_point);

		Some((chan_ann, Some(chan_upd_1), Some(chan_upd_2)))
	}

	fn get_next_node_announcement(&self, _starting_point: Option<&NodeId>) -> Option<msgs::NodeAnnouncement> {
		None
	}

	fn peer_connected(&self, their_node_id: &PublicKey, init_msg: &msgs::Init, _inbound: bool) -> Result<(), ()> {
		if !init_msg.features.supports_gossip_queries() {
			return Ok(());
		}

		#[allow(unused_mut, unused_assignments)]
		let mut gossip_start_time = 0;
		#[cfg(feature = "std")]
		{
			gossip_start_time = SystemTime::now().duration_since(UNIX_EPOCH).expect("Time must be > 1970").as_secs();
			if self.request_full_sync.load(Ordering::Acquire) {
				gossip_start_time -= 60 * 60 * 24 * 7 * 2; // 2 weeks ago
			} else {
				gossip_start_time -= 60 * 60; // an hour ago
			}
		}

		let mut pending_events = self.pending_events.lock().unwrap();
		pending_events.push(events::MessageSendEvent::SendGossipTimestampFilter {
			node_id: their_node_id.clone(),
			msg: msgs::GossipTimestampFilter {
				chain_hash: ChainHash::using_genesis_block(Network::Testnet),
				first_timestamp: gossip_start_time as u32,
				timestamp_range: u32::max_value(),
			},
		});
		Ok(())
	}

	fn handle_reply_channel_range(&self, _their_node_id: &PublicKey, _msg: msgs::ReplyChannelRange) -> Result<(), msgs::LightningError> {
		Ok(())
	}

	fn handle_reply_short_channel_ids_end(&self, _their_node_id: &PublicKey, _msg: msgs::ReplyShortChannelIdsEnd) -> Result<(), msgs::LightningError> {
		Ok(())
	}

	fn handle_query_channel_range(&self, _their_node_id: &PublicKey, _msg: msgs::QueryChannelRange) -> Result<(), msgs::LightningError> {
		Ok(())
	}

	fn handle_query_short_channel_ids(&self, _their_node_id: &PublicKey, _msg: msgs::QueryShortChannelIds) -> Result<(), msgs::LightningError> {
		Ok(())
	}

	fn provided_node_features(&self) -> NodeFeatures {
		let mut features = NodeFeatures::empty();
		features.set_gossip_queries_optional();
		features
	}

	fn provided_init_features(&self, _their_init_features: &PublicKey) -> InitFeatures {
		let mut features = InitFeatures::empty();
		features.set_gossip_queries_optional();
		features
	}

	fn processing_queue_high(&self) -> bool { false }
}

impl events::MessageSendEventsProvider for TestRoutingMessageHandler {
	fn get_and_clear_pending_msg_events(&self) -> Vec<events::MessageSendEvent> {
		let mut ret = Vec::new();
		let mut pending_events = self.pending_events.lock().unwrap();
		core::mem::swap(&mut ret, &mut pending_events);
		ret
	}
}

pub struct TestLogger {
	level: Level,
	pub(crate) id: String,
	pub lines: Mutex<HashMap<(String, String), usize>>,
}

impl TestLogger {
	pub fn new() -> TestLogger {
		Self::with_id("".to_owned())
	}
	pub fn with_id(id: String) -> TestLogger {
		TestLogger {
			level: Level::Trace,
			id,
			lines: Mutex::new(HashMap::new())
		}
	}
	pub fn enable(&mut self, level: Level) {
		self.level = level;
	}
	pub fn assert_log(&self, module: String, line: String, count: usize) {
		let log_entries = self.lines.lock().unwrap();
		assert_eq!(log_entries.get(&(module, line)), Some(&count));
	}

	/// Search for the number of occurrence of the logged lines which
	/// 1. belongs to the specified module and
	/// 2. contains `line` in it.
	/// And asserts if the number of occurrences is the same with the given `count`
	pub fn assert_log_contains(&self, module: &str, line: &str, count: usize) {
		let log_entries = self.lines.lock().unwrap();
		let l: usize = log_entries.iter().filter(|&(&(ref m, ref l), _c)| {
			m == module && l.contains(line)
		}).map(|(_, c) | { c }).sum();
		assert_eq!(l, count)
	}

	/// Search for the number of occurrences of logged lines which
	/// 1. belong to the specified module and
	/// 2. match the given regex pattern.
	/// Assert that the number of occurrences equals the given `count`
	#[cfg(any(test, feature = "_test_utils"))]
	pub fn assert_log_regex(&self, module: &str, pattern: regex::Regex, count: usize) {
		let log_entries = self.lines.lock().unwrap();
		let l: usize = log_entries.iter().filter(|&(&(ref m, ref l), _c)| {
			m == module && pattern.is_match(&l)
		}).map(|(_, c) | { c }).sum();
		assert_eq!(l, count)
	}
}

impl Logger for TestLogger {
	fn log(&self, record: &Record) {
		*self.lines.lock().unwrap().entry((record.module_path.to_string(), format!("{}", record.args))).or_insert(0) += 1;
		if record.level >= self.level {
			#[cfg(all(not(ldk_bench), feature = "std"))] {
				let pfx = format!("{} {} [{}:{}]", self.id, record.level.to_string(), record.module_path, record.line);
				println!("{:<55}{}", pfx, record.args);
			}
		}
	}
}

pub struct TestNodeSigner {
	node_secret: SecretKey,
}

impl TestNodeSigner {
	pub fn new(node_secret: SecretKey) -> Self {
		Self { node_secret }
	}
}

impl NodeSigner for TestNodeSigner {
	fn get_inbound_payment_key_material(&self) -> crate::sign::KeyMaterial {
		unreachable!()
	}

	fn get_node_id(&self, recipient: Recipient) -> Result<PublicKey, ()> {
		let node_secret = match recipient {
			Recipient::Node => Ok(&self.node_secret),
			Recipient::PhantomNode => Err(())
		}?;
		Ok(PublicKey::from_secret_key(&Secp256k1::signing_only(), node_secret))
	}

	fn ecdh(&self, recipient: Recipient, other_key: &PublicKey, tweak: Option<&bitcoin::secp256k1::Scalar>) -> Result<SharedSecret, ()> {
		let mut node_secret = match recipient {
			Recipient::Node => Ok(self.node_secret.clone()),
			Recipient::PhantomNode => Err(())
		}?;
		if let Some(tweak) = tweak {
			node_secret = node_secret.mul_tweak(tweak).map_err(|_| ())?;
		}
		Ok(SharedSecret::new(other_key, &node_secret))
	}

	fn sign_invoice(&self, _: &[u8], _: &[bitcoin::bech32::u5], _: Recipient) -> Result<bitcoin::secp256k1::ecdsa::RecoverableSignature, ()> {
		unreachable!()
	}

	fn sign_bolt12_invoice_request(
		&self, _invoice_request: &UnsignedInvoiceRequest
	) -> Result<schnorr::Signature, ()> {
		unreachable!()
	}

	fn sign_bolt12_invoice(
		&self, _invoice: &UnsignedBolt12Invoice,
	) -> Result<schnorr::Signature, ()> {
		unreachable!()
	}

	fn sign_gossip_message(&self, _msg: msgs::UnsignedGossipMessage) -> Result<Signature, ()> {
		unreachable!()
	}
}

pub struct TestKeysInterface {
	pub backing: sign::PhantomKeysManager,
	pub override_random_bytes: Mutex<Option<[u8; 32]>>,
	pub disable_revocation_policy_check: bool,
	enforcement_states: Mutex<HashMap<[u8;32], Arc<Mutex<EnforcementState>>>>,
	expectations: Mutex<Option<VecDeque<OnGetShutdownScriptpubkey>>>,
}

impl EntropySource for TestKeysInterface {
	fn get_secure_random_bytes(&self) -> [u8; 32] {
		let override_random_bytes = self.override_random_bytes.lock().unwrap();
		if let Some(bytes) = &*override_random_bytes {
			return *bytes;
		}
		self.backing.get_secure_random_bytes()
	}
}

impl NodeSigner for TestKeysInterface {
	fn get_node_id(&self, recipient: Recipient) -> Result<PublicKey, ()> {
		self.backing.get_node_id(recipient)
	}

	fn ecdh(&self, recipient: Recipient, other_key: &PublicKey, tweak: Option<&Scalar>) -> Result<SharedSecret, ()> {
		self.backing.ecdh(recipient, other_key, tweak)
	}

	fn get_inbound_payment_key_material(&self) -> sign::KeyMaterial {
		self.backing.get_inbound_payment_key_material()
	}

	fn sign_invoice(&self, hrp_bytes: &[u8], invoice_data: &[u5], recipient: Recipient) -> Result<RecoverableSignature, ()> {
		self.backing.sign_invoice(hrp_bytes, invoice_data, recipient)
	}

	fn sign_bolt12_invoice_request(
		&self, invoice_request: &UnsignedInvoiceRequest
	) -> Result<schnorr::Signature, ()> {
		self.backing.sign_bolt12_invoice_request(invoice_request)
	}

	fn sign_bolt12_invoice(
		&self, invoice: &UnsignedBolt12Invoice,
	) -> Result<schnorr::Signature, ()> {
		self.backing.sign_bolt12_invoice(invoice)
	}

	fn sign_gossip_message(&self, msg: msgs::UnsignedGossipMessage) -> Result<Signature, ()> {
		self.backing.sign_gossip_message(msg)
	}
}

impl SignerProvider for TestKeysInterface {
	type Signer = TestChannelSigner;

	fn generate_channel_keys_id(&self, inbound: bool, channel_value_satoshis: u64, user_channel_id: u128) -> [u8; 32] {
		self.backing.generate_channel_keys_id(inbound, channel_value_satoshis, user_channel_id)
	}

	fn derive_channel_signer(&self, channel_value_satoshis: u64, channel_keys_id: [u8; 32]) -> TestChannelSigner {
		let keys = self.backing.derive_channel_signer(channel_value_satoshis, channel_keys_id);
		let state = self.make_enforcement_state_cell(keys.commitment_seed);
		TestChannelSigner::new_with_revoked(keys, state, self.disable_revocation_policy_check)
	}

	fn read_chan_signer(&self, buffer: &[u8]) -> Result<Self::Signer, msgs::DecodeError> {
		let mut reader = io::Cursor::new(buffer);

		let inner: InMemorySigner = ReadableArgs::read(&mut reader, self)?;
		let state = self.make_enforcement_state_cell(inner.commitment_seed);

		Ok(TestChannelSigner::new_with_revoked(
			inner,
			state,
			self.disable_revocation_policy_check
		))
	}

	fn get_destination_script(&self) -> Result<Script, ()> { self.backing.get_destination_script() }

	fn get_shutdown_scriptpubkey(&self) -> Result<ShutdownScript, ()> {
		match &mut *self.expectations.lock().unwrap() {
			None => self.backing.get_shutdown_scriptpubkey(),
			Some(expectations) => match expectations.pop_front() {
				None => panic!("Unexpected get_shutdown_scriptpubkey"),
				Some(expectation) => Ok(expectation.returns),
			},
		}
	}
}

impl TestKeysInterface {
	pub fn new(seed: &[u8; 32], network: Network) -> Self {
		let now = Duration::from_secs(genesis_block(network).header.time as u64);
		Self {
			backing: sign::PhantomKeysManager::new(seed, now.as_secs(), now.subsec_nanos(), seed),
			override_random_bytes: Mutex::new(None),
			disable_revocation_policy_check: false,
			enforcement_states: Mutex::new(HashMap::new()),
			expectations: Mutex::new(None),
		}
	}

	/// Sets an expectation that [`sign::SignerProvider::get_shutdown_scriptpubkey`] is
	/// called.
	pub fn expect(&self, expectation: OnGetShutdownScriptpubkey) -> &Self {
		self.expectations.lock().unwrap()
			.get_or_insert_with(|| VecDeque::new())
			.push_back(expectation);
		self
	}

	pub fn derive_channel_keys(&self, channel_value_satoshis: u64, id: &[u8; 32]) -> TestChannelSigner {
		let keys = self.backing.derive_channel_keys(channel_value_satoshis, id);
		let state = self.make_enforcement_state_cell(keys.commitment_seed);
		TestChannelSigner::new_with_revoked(keys, state, self.disable_revocation_policy_check)
	}

	fn make_enforcement_state_cell(&self, commitment_seed: [u8; 32]) -> Arc<Mutex<EnforcementState>> {
		let mut states = self.enforcement_states.lock().unwrap();
		if !states.contains_key(&commitment_seed) {
			let state = EnforcementState::new();
			states.insert(commitment_seed, Arc::new(Mutex::new(state)));
		}
		let cell = states.get(&commitment_seed).unwrap();
		Arc::clone(cell)
	}
}

pub(crate) fn panicking() -> bool {
	#[cfg(feature = "std")]
	let panicking = ::std::thread::panicking();
	#[cfg(not(feature = "std"))]
	let panicking = false;
	return panicking;
}

impl Drop for TestKeysInterface {
	fn drop(&mut self) {
		if panicking() {
			return;
		}

		if let Some(expectations) = &*self.expectations.lock().unwrap() {
			if !expectations.is_empty() {
				panic!("Unsatisfied expectations: {:?}", expectations);
			}
		}
	}
}

/// An expectation that [`sign::SignerProvider::get_shutdown_scriptpubkey`] was called and
/// returns a [`ShutdownScript`].
pub struct OnGetShutdownScriptpubkey {
	/// A shutdown script used to close a channel.
	pub returns: ShutdownScript,
}

impl core::fmt::Debug for OnGetShutdownScriptpubkey {
	fn fmt(&self, f: &mut core::fmt::Formatter<'_>) -> core::fmt::Result {
		f.debug_struct("OnGetShutdownScriptpubkey").finish()
	}
}

pub struct TestChainSource {
	pub chain_hash: ChainHash,
	pub utxo_ret: Mutex<UtxoResult>,
	pub get_utxo_call_count: AtomicUsize,
	pub watched_txn: Mutex<HashSet<(Txid, Script)>>,
	pub watched_outputs: Mutex<HashSet<(OutPoint, Script)>>,
}

impl TestChainSource {
	pub fn new(network: Network) -> Self {
		let script_pubkey = Builder::new().push_opcode(opcodes::OP_TRUE).into_script();
		Self {
			chain_hash: ChainHash::using_genesis_block(network),
			utxo_ret: Mutex::new(UtxoResult::Sync(Ok(TxOut { value: u64::max_value(), script_pubkey }))),
			get_utxo_call_count: AtomicUsize::new(0),
			watched_txn: Mutex::new(HashSet::new()),
			watched_outputs: Mutex::new(HashSet::new()),
		}
	}
}

impl UtxoLookup for TestChainSource {
	fn get_utxo(&self, chain_hash: &ChainHash, _short_channel_id: u64) -> UtxoResult {
		self.get_utxo_call_count.fetch_add(1, Ordering::Relaxed);
		if self.chain_hash != *chain_hash {
			return UtxoResult::Sync(Err(UtxoLookupError::UnknownChain));
		}

		self.utxo_ret.lock().unwrap().clone()
	}
}

impl chain::Filter for TestChainSource {
	fn register_tx(&self, txid: &Txid, script_pubkey: &Script) {
		self.watched_txn.lock().unwrap().insert((*txid, script_pubkey.clone()));
	}

	fn register_output(&self, output: WatchedOutput) {
		self.watched_outputs.lock().unwrap().insert((output.outpoint, output.script_pubkey));
	}
}

impl Drop for TestChainSource {
	fn drop(&mut self) {
		if panicking() {
			return;
		}
	}
}

pub struct TestScorer {
	/// Stores a tuple of (scid, ChannelUsage)
	scorer_expectations: RefCell<Option<VecDeque<(u64, ChannelUsage)>>>,
}

impl TestScorer {
	pub fn new() -> Self {
		Self {
			scorer_expectations: RefCell::new(None),
		}
	}

	pub fn expect_usage(&self, scid: u64, expectation: ChannelUsage) {
		self.scorer_expectations.borrow_mut().get_or_insert_with(|| VecDeque::new()).push_back((scid, expectation));
	}
}

#[cfg(c_bindings)]
impl crate::util::ser::Writeable for TestScorer {
	fn write<W: crate::util::ser::Writer>(&self, _: &mut W) -> Result<(), crate::io::Error> { unreachable!(); }
}

impl ScoreLookUp for TestScorer {
	type ScoreParams = ();
	fn channel_penalty_msat(
		&self, short_channel_id: u64, _source: &NodeId, _target: &NodeId, usage: ChannelUsage, _score_params: &Self::ScoreParams
	) -> u64 {
		if let Some(scorer_expectations) = self.scorer_expectations.borrow_mut().as_mut() {
			match scorer_expectations.pop_front() {
				Some((scid, expectation)) => {
					assert_eq!(expectation, usage);
					assert_eq!(scid, short_channel_id);
				},
				None => {},
			}
		}
		0
	}
}

impl ScoreUpdate for TestScorer {
	fn payment_path_failed(&mut self, _actual_path: &Path, _actual_short_channel_id: u64) {}

	fn payment_path_successful(&mut self, _actual_path: &Path) {}

	fn probe_failed(&mut self, _actual_path: &Path, _: u64) {}

	fn probe_successful(&mut self, _actual_path: &Path) {}
}

impl Drop for TestScorer {
	fn drop(&mut self) {
		#[cfg(feature = "std")] {
			if std::thread::panicking() {
				return;
			}
		}

		if let Some(scorer_expectations) = self.scorer_expectations.borrow().as_ref() {
			if !scorer_expectations.is_empty() {
				panic!("Unsatisfied scorer expectations: {:?}", scorer_expectations)
			}
		}
	}
}
<<<<<<< HEAD
*/
=======

pub struct TestWalletSource {
	secret_key: SecretKey,
	utxos: RefCell<Vec<Utxo>>,
	secp: Secp256k1<bitcoin::secp256k1::All>,
}

impl TestWalletSource {
	pub fn new(secret_key: SecretKey) -> Self {
		Self {
			secret_key,
			utxos: RefCell::new(Vec::new()),
			secp: Secp256k1::new(),
		}
	}

	pub fn add_utxo(&self, outpoint: bitcoin::OutPoint, value: u64) -> TxOut {
		let public_key = bitcoin::PublicKey::new(self.secret_key.public_key(&self.secp));
		let utxo = Utxo::new_p2pkh(outpoint, value, &public_key.pubkey_hash());
		self.utxos.borrow_mut().push(utxo.clone());
		utxo.output
	}

	pub fn add_custom_utxo(&self, utxo: Utxo) -> TxOut {
		let output = utxo.output.clone();
		self.utxos.borrow_mut().push(utxo);
		output
	}

	pub fn remove_utxo(&self, outpoint: bitcoin::OutPoint) {
		self.utxos.borrow_mut().retain(|utxo| utxo.outpoint != outpoint);
	}
}

impl WalletSource for TestWalletSource {
	fn list_confirmed_utxos(&self) -> Result<Vec<Utxo>, ()> {
		Ok(self.utxos.borrow().clone())
	}

	fn get_change_script(&self) -> Result<Script, ()> {
		let public_key = bitcoin::PublicKey::new(self.secret_key.public_key(&self.secp));
		Ok(Script::new_p2pkh(&public_key.pubkey_hash()))
	}

	fn sign_tx(&self, mut tx: Transaction) -> Result<Transaction, ()> {
		let utxos = self.utxos.borrow();
		for i in 0..tx.input.len() {
			if let Some(utxo) = utxos.iter().find(|utxo| utxo.outpoint == tx.input[i].previous_output) {
				let sighash = SighashCache::new(&tx)
					.legacy_signature_hash(i, &utxo.output.script_pubkey, EcdsaSighashType::All as u32)
					.map_err(|_| ())?;
				let sig = self.secp.sign_ecdsa(&sighash.as_hash().into(), &self.secret_key);
				let bitcoin_sig = bitcoin::EcdsaSig { sig, hash_ty: EcdsaSighashType::All }.to_vec();
				tx.input[i].script_sig = Builder::new()
					.push_slice(&bitcoin_sig)
					.push_slice(&self.secret_key.public_key(&self.secp).serialize())
					.into_script();
			}
		}
		Ok(tx)
	}
}
>>>>>>> d2242f60
<|MERGE_RESOLUTION|>--- conflicted
+++ resolved
@@ -1317,9 +1317,6 @@
 		}
 	}
 }
-<<<<<<< HEAD
-*/
-=======
 
 pub struct TestWalletSource {
 	secret_key: SecretKey,
@@ -1382,4 +1379,4 @@
 		Ok(tx)
 	}
 }
->>>>>>> d2242f60
+*/