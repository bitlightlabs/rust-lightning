// This file is Copyright its original authors, visible in version control
// history.
//
// This file is licensed under the Apache License, Version 2.0 <LICENSE-APACHE
// or http://www.apache.org/licenses/LICENSE-2.0> or the MIT license
// <LICENSE-MIT or http://opensource.org/licenses/MIT>, at your option.
// You may not use this file except in accordance with one or both of these
// licenses.

<<<<<<< HEAD
/*
=======
use crate::blinded_path::BlindedPath;
use crate::blinded_path::payment::ReceiveTlvs;
>>>>>>> 475f736c
use crate::chain;
use crate::chain::WatchedOutput;
use crate::chain::chaininterface;
use crate::chain::chaininterface::ConfirmationTarget;
#[cfg(test)]
use crate::chain::chaininterface::FEERATE_FLOOR_SATS_PER_KW;
use crate::chain::chainmonitor;
use crate::chain::chainmonitor::{MonitorUpdateId, UpdateOrigin};
use crate::chain::channelmonitor;
use crate::chain::channelmonitor::MonitorEvent;
use crate::chain::transaction::OutPoint;
use crate::routing::router::{CandidateRouteHop, FirstHopCandidate, PublicHopCandidate, PrivateHopCandidate};
use crate::sign;
use crate::events;
use crate::events::bump_transaction::{WalletSource, Utxo};
use crate::ln::types::ChannelId;
use crate::ln::channelmanager::{ChannelDetails, self};
#[cfg(test)]
use crate::ln::chan_utils::CommitmentTransaction;
use crate::ln::features::{ChannelFeatures, InitFeatures, NodeFeatures};
use crate::ln::{msgs, wire};
use crate::ln::msgs::LightningError;
use crate::ln::script::ShutdownScript;
use crate::offers::invoice::{BlindedPayInfo, UnsignedBolt12Invoice};
use crate::offers::invoice_request::UnsignedInvoiceRequest;
use crate::onion_message::messenger::{DefaultMessageRouter, Destination, MessageRouter, OnionMessagePath};
use crate::routing::gossip::{EffectiveCapacity, NetworkGraph, NodeId, RoutingFees};
use crate::routing::utxo::{UtxoLookup, UtxoLookupError, UtxoResult};
use crate::routing::router::{DefaultRouter, InFlightHtlcs, Path, Route, RouteParameters, RouteHintHop, Router, ScorerAccountingForInFlightHtlcs};
use crate::routing::scoring::{ChannelUsage, ScoreUpdate, ScoreLookUp};
use crate::sync::RwLock;
use crate::util::config::UserConfig;
use crate::util::test_channel_signer::{TestChannelSigner, EnforcementState};
use crate::util::logger::{Logger, Level, Record};
use crate::util::ser::{Readable, ReadableArgs, Writer, Writeable};
use crate::util::persist::KVStore;

use bitcoin::blockdata::constants::ChainHash;
use bitcoin::blockdata::constants::genesis_block;
use bitcoin::blockdata::transaction::{Transaction, TxOut};
use bitcoin::blockdata::script::{Builder, Script, ScriptBuf};
use bitcoin::blockdata::opcodes;
use bitcoin::blockdata::block::Block;
use bitcoin::network::constants::Network;
use bitcoin::hash_types::{BlockHash, Txid};
use bitcoin::sighash::{SighashCache, EcdsaSighashType};

use bitcoin::secp256k1::{PublicKey, Scalar, Secp256k1, SecretKey, self};
use bitcoin::secp256k1::ecdh::SharedSecret;
use bitcoin::secp256k1::ecdsa::{RecoverableSignature, Signature};
use bitcoin::secp256k1::schnorr;

use crate::io;
use crate::prelude::*;
use core::cell::RefCell;
use core::time::Duration;
use crate::sync::{Mutex, Arc};
use core::sync::atomic::{AtomicBool, AtomicUsize, Ordering};
use core::mem;
use bitcoin::bech32::u5;
use crate::sign::{InMemorySigner, RandomBytes, Recipient, EntropySource, NodeSigner, SignerProvider};

#[cfg(feature = "std")]
use std::time::{SystemTime, UNIX_EPOCH};
use bitcoin::psbt::PartiallySignedTransaction;
use bitcoin::Sequence;

pub fn pubkey(byte: u8) -> PublicKey {
	let secp_ctx = Secp256k1::new();
	PublicKey::from_secret_key(&secp_ctx, &privkey(byte))
}

pub fn privkey(byte: u8) -> SecretKey {
	SecretKey::from_slice(&[byte; 32]).unwrap()
}

pub struct TestVecWriter(pub Vec<u8>);
impl Writer for TestVecWriter {
	fn write_all(&mut self, buf: &[u8]) -> Result<(), io::Error> {
		self.0.extend_from_slice(buf);
		Ok(())
	}
}

pub struct TestFeeEstimator {
	pub sat_per_kw: Mutex<u32>,
}
impl chaininterface::FeeEstimator for TestFeeEstimator {
	fn get_est_sat_per_1000_weight(&self, _confirmation_target: ConfirmationTarget) -> u32 {
		*self.sat_per_kw.lock().unwrap()
	}
}

pub struct TestRouter<'a> {
	pub router: DefaultRouter<
		Arc<NetworkGraph<&'a TestLogger>>,
		&'a TestLogger,
		Arc<RandomBytes>,
		&'a RwLock<TestScorer>,
		(),
		TestScorer,
	>,
	//pub entropy_source: &'a RandomBytes,
	pub network_graph: Arc<NetworkGraph<&'a TestLogger>>,
	pub next_routes: Mutex<VecDeque<(RouteParameters, Result<Route, LightningError>)>>,
	pub scorer: &'a RwLock<TestScorer>,
}

impl<'a> TestRouter<'a> {
	pub fn new(
		network_graph: Arc<NetworkGraph<&'a TestLogger>>, logger: &'a TestLogger,
		scorer: &'a RwLock<TestScorer>,
	) -> Self {
		let entropy_source = Arc::new(RandomBytes::new([42; 32]));
		Self {
			router: DefaultRouter::new(network_graph.clone(), logger, entropy_source, scorer, ()),
			network_graph,
			next_routes: Mutex::new(VecDeque::new()),
			scorer,
		}
	}

	pub fn expect_find_route(&self, query: RouteParameters, result: Result<Route, LightningError>) {
		let mut expected_routes = self.next_routes.lock().unwrap();
		expected_routes.push_back((query, result));
	}
}

impl<'a> Router for TestRouter<'a> {
	fn find_route(
		&self, payer: &PublicKey, params: &RouteParameters, first_hops: Option<&[&ChannelDetails]>,
		inflight_htlcs: InFlightHtlcs
	) -> Result<Route, msgs::LightningError> {
		let route_res;
		let next_route_opt = self.next_routes.lock().unwrap().pop_front();
		if let Some((find_route_query, find_route_res)) = next_route_opt {
			assert_eq!(find_route_query, *params);
			if let Ok(ref route) = find_route_res {
				assert_eq!(route.route_params, Some(find_route_query));
				let scorer = self.scorer.read().unwrap();
				let scorer = ScorerAccountingForInFlightHtlcs::new(scorer, &inflight_htlcs);
				for path in &route.paths {
					let mut aggregate_msat = 0u64;
					let mut prev_hop_node = payer;
					for (idx, hop) in path.hops.iter().rev().enumerate() {
						aggregate_msat += hop.fee_msat;
						let usage = ChannelUsage {
							amount_msat: aggregate_msat,
							inflight_htlc_msat: 0,
							effective_capacity: EffectiveCapacity::Unknown,
						};

						if idx == path.hops.len() - 1 {
							if let Some(first_hops) = first_hops {
								if let Some(idx) = first_hops.iter().position(|h| h.get_outbound_payment_scid() == Some(hop.short_channel_id)) {
									let node_id = NodeId::from_pubkey(payer);
									let candidate = CandidateRouteHop::FirstHop(FirstHopCandidate {
										details: first_hops[idx],
										payer_node_id: &node_id,
									});
									scorer.channel_penalty_msat(&candidate, usage, &Default::default());
									continue;
								}
							}
						}
						let network_graph = self.network_graph.read_only();
						if let Some(channel) = network_graph.channel(hop.short_channel_id) {
							let (directed, _) = channel.as_directed_to(&NodeId::from_pubkey(&hop.pubkey)).unwrap();
							let candidate = CandidateRouteHop::PublicHop(PublicHopCandidate {
								info: directed,
								short_channel_id: hop.short_channel_id,
							});
							scorer.channel_penalty_msat(&candidate, usage, &Default::default());
						} else {
							let target_node_id = NodeId::from_pubkey(&hop.pubkey);
							let route_hint = RouteHintHop {
								src_node_id: *prev_hop_node,
								short_channel_id: hop.short_channel_id,
								fees: RoutingFees { base_msat: 0, proportional_millionths: 0 },
								cltv_expiry_delta: 0,
								htlc_minimum_msat: None,
								htlc_maximum_msat: None,
							};
							let candidate = CandidateRouteHop::PrivateHop(PrivateHopCandidate {
								hint: &route_hint,
								target_node_id: &target_node_id,
							});
							scorer.channel_penalty_msat(&candidate, usage, &Default::default());
						}
						prev_hop_node = &hop.pubkey;
					}
				}
			}
			route_res = find_route_res;
		} else {
			route_res = self.router.find_route(payer, params, first_hops, inflight_htlcs);
		};

		if let Ok(route) = &route_res {
			// Previously, `Route`s failed to round-trip through serialization due to a write/read
			// mismatch. Thus, here we test all test-generated routes round-trip:
			let ser = route.encode();
			assert_eq!(Route::read(&mut &ser[..]).unwrap(), *route);
		}
		route_res
	}

	fn create_blinded_payment_paths<
		T: secp256k1::Signing + secp256k1::Verification
	>(
		&self, recipient: PublicKey, first_hops: Vec<ChannelDetails>, tlvs: ReceiveTlvs,
		amount_msats: u64, secp_ctx: &Secp256k1<T>,
	) -> Result<Vec<(BlindedPayInfo, BlindedPath)>, ()> {
		self.router.create_blinded_payment_paths(
			recipient, first_hops, tlvs, amount_msats, secp_ctx
		)
	}
}

impl<'a> MessageRouter for TestRouter<'a> {
	fn find_path(
		&self, sender: PublicKey, peers: Vec<PublicKey>, destination: Destination
	) -> Result<OnionMessagePath, ()> {
		self.router.find_path(sender, peers, destination)
	}

	fn create_blinded_paths<
		T: secp256k1::Signing + secp256k1::Verification
	>(
		&self, recipient: PublicKey, peers: Vec<PublicKey>, secp_ctx: &Secp256k1<T>,
	) -> Result<Vec<BlindedPath>, ()> {
		self.router.create_blinded_paths(recipient, peers, secp_ctx)
	}
}

impl<'a> Drop for TestRouter<'a> {
	fn drop(&mut self) {
		#[cfg(feature = "std")] {
			if std::thread::panicking() {
				return;
			}
		}
		assert!(self.next_routes.lock().unwrap().is_empty());
	}
}

pub struct TestMessageRouter<'a> {
	inner: DefaultMessageRouter<Arc<NetworkGraph<&'a TestLogger>>, &'a TestLogger, &'a TestKeysInterface>,
}

impl<'a> TestMessageRouter<'a> {
	pub fn new(network_graph: Arc<NetworkGraph<&'a TestLogger>>, entropy_source: &'a TestKeysInterface) -> Self {
		Self { inner: DefaultMessageRouter::new(network_graph, entropy_source) }
	}
}

impl<'a> MessageRouter for TestMessageRouter<'a> {
	fn find_path(
		&self, sender: PublicKey, peers: Vec<PublicKey>, destination: Destination
	) -> Result<OnionMessagePath, ()> {
		self.inner.find_path(sender, peers, destination)
	}

	fn create_blinded_paths<T: secp256k1::Signing + secp256k1::Verification>(
		&self, recipient: PublicKey, peers: Vec<PublicKey>, secp_ctx: &Secp256k1<T>,
	) -> Result<Vec<BlindedPath>, ()> {
		self.inner.create_blinded_paths(recipient, peers, secp_ctx)
	}
}

pub struct OnlyReadsKeysInterface {}

impl EntropySource for OnlyReadsKeysInterface {
	fn get_secure_random_bytes(&self) -> [u8; 32] { [0; 32] }}

impl SignerProvider for OnlyReadsKeysInterface {
	type EcdsaSigner = TestChannelSigner;
	#[cfg(taproot)]
	type TaprootSigner = TestChannelSigner;

	fn generate_channel_keys_id(&self, _inbound: bool, _channel_value_satoshis: u64, _user_channel_id: u128) -> [u8; 32] { unreachable!(); }

	fn derive_channel_signer(&self, _channel_value_satoshis: u64, _channel_keys_id: [u8; 32]) -> Self::EcdsaSigner { unreachable!(); }

	fn read_chan_signer(&self, mut reader: &[u8]) -> Result<Self::EcdsaSigner, msgs::DecodeError> {
		let inner: InMemorySigner = ReadableArgs::read(&mut reader, self)?;
		let state = Arc::new(Mutex::new(EnforcementState::new()));

		Ok(TestChannelSigner::new_with_revoked(
			inner,
			state,
			false
		))
	}

	fn get_destination_script(&self, _channel_keys_id: [u8; 32]) -> Result<ScriptBuf, ()> { Err(()) }
	fn get_shutdown_scriptpubkey(&self) -> Result<ShutdownScript, ()> { Err(()) }
}

pub struct TestChainMonitor<'a> {
	pub added_monitors: Mutex<Vec<(OutPoint, channelmonitor::ChannelMonitor<TestChannelSigner>)>>,
	pub monitor_updates: Mutex<HashMap<ChannelId, Vec<channelmonitor::ChannelMonitorUpdate>>>,
	pub latest_monitor_update_id: Mutex<HashMap<ChannelId, (OutPoint, u64, MonitorUpdateId)>>,
	pub chain_monitor: chainmonitor::ChainMonitor<TestChannelSigner, &'a TestChainSource, &'a dyn chaininterface::BroadcasterInterface, &'a TestFeeEstimator, &'a TestLogger, &'a dyn chainmonitor::Persist<TestChannelSigner>>,
	pub keys_manager: &'a TestKeysInterface,
	/// If this is set to Some(), the next update_channel call (not watch_channel) must be a
	/// ChannelForceClosed event for the given channel_id with should_broadcast set to the given
	/// boolean.
	pub expect_channel_force_closed: Mutex<Option<(ChannelId, bool)>>,
	/// If this is set to Some(), the next round trip serialization check will not hold after an
	/// update_channel call (not watch_channel) for the given channel_id.
	pub expect_monitor_round_trip_fail: Mutex<Option<ChannelId>>,
}
impl<'a> TestChainMonitor<'a> {
	pub fn new(chain_source: Option<&'a TestChainSource>, broadcaster: &'a dyn chaininterface::BroadcasterInterface, logger: &'a TestLogger, fee_estimator: &'a TestFeeEstimator, persister: &'a dyn chainmonitor::Persist<TestChannelSigner>, keys_manager: &'a TestKeysInterface) -> Self {
		Self {
			added_monitors: Mutex::new(Vec::new()),
			monitor_updates: Mutex::new(new_hash_map()),
			latest_monitor_update_id: Mutex::new(new_hash_map()),
			chain_monitor: chainmonitor::ChainMonitor::new(chain_source, broadcaster, logger, fee_estimator, persister),
			keys_manager,
			expect_channel_force_closed: Mutex::new(None),
			expect_monitor_round_trip_fail: Mutex::new(None),
		}
	}

	pub fn complete_sole_pending_chan_update(&self, channel_id: &ChannelId) {
		let (outpoint, _, latest_update) = self.latest_monitor_update_id.lock().unwrap().get(channel_id).unwrap().clone();
		self.chain_monitor.channel_monitor_updated(outpoint, latest_update).unwrap();
	}
}
impl<'a> chain::Watch<TestChannelSigner> for TestChainMonitor<'a> {
	fn watch_channel(&self, funding_txo: OutPoint, monitor: channelmonitor::ChannelMonitor<TestChannelSigner>) -> Result<chain::ChannelMonitorUpdateStatus, ()> {
		// At every point where we get a monitor update, we should be able to send a useful monitor
		// to a watchtower and disk...
		let mut w = TestVecWriter(Vec::new());
		monitor.write(&mut w).unwrap();
		let new_monitor = <(BlockHash, channelmonitor::ChannelMonitor<TestChannelSigner>)>::read(
			&mut io::Cursor::new(&w.0), (self.keys_manager, self.keys_manager)).unwrap().1;
		assert!(new_monitor == monitor);
		self.latest_monitor_update_id.lock().unwrap().insert(monitor.channel_id(),
			(funding_txo, monitor.get_latest_update_id(), MonitorUpdateId::from_new_monitor(&monitor)));
		self.added_monitors.lock().unwrap().push((funding_txo, monitor));
		self.chain_monitor.watch_channel(funding_txo, new_monitor)
	}

	fn update_channel(&self, funding_txo: OutPoint, update: &channelmonitor::ChannelMonitorUpdate) -> chain::ChannelMonitorUpdateStatus {
		// Every monitor update should survive roundtrip
		let mut w = TestVecWriter(Vec::new());
		update.write(&mut w).unwrap();
		assert!(channelmonitor::ChannelMonitorUpdate::read(
				&mut io::Cursor::new(&w.0)).unwrap() == *update);
		let channel_id = update.channel_id.unwrap_or(ChannelId::v1_from_funding_outpoint(funding_txo));

		self.monitor_updates.lock().unwrap().entry(channel_id).or_insert(Vec::new()).push(update.clone());

		if let Some(exp) = self.expect_channel_force_closed.lock().unwrap().take() {
			assert_eq!(channel_id, exp.0);
			assert_eq!(update.updates.len(), 1);
			if let channelmonitor::ChannelMonitorUpdateStep::ChannelForceClosed { should_broadcast } = update.updates[0] {
				assert_eq!(should_broadcast, exp.1);
			} else { panic!(); }
		}

		self.latest_monitor_update_id.lock().unwrap().insert(channel_id,
			(funding_txo, update.update_id, MonitorUpdateId::from_monitor_update(update)));
		let update_res = self.chain_monitor.update_channel(funding_txo, update);
		// At every point where we get a monitor update, we should be able to send a useful monitor
		// to a watchtower and disk...
		let monitor = self.chain_monitor.get_monitor(funding_txo).unwrap();
		w.0.clear();
		monitor.write(&mut w).unwrap();
		let new_monitor = <(BlockHash, channelmonitor::ChannelMonitor<TestChannelSigner>)>::read(
			&mut io::Cursor::new(&w.0), (self.keys_manager, self.keys_manager)).unwrap().1;
		if let Some(chan_id) = self.expect_monitor_round_trip_fail.lock().unwrap().take() {
			assert_eq!(chan_id, channel_id);
			assert!(new_monitor != *monitor);
		} else {
			assert!(new_monitor == *monitor);
		}
		self.added_monitors.lock().unwrap().push((funding_txo, new_monitor));
		update_res
	}

	fn release_pending_monitor_events(&self) -> Vec<(OutPoint, ChannelId, Vec<MonitorEvent>, Option<PublicKey>)> {
		return self.chain_monitor.release_pending_monitor_events();
	}
}

#[cfg(test)]
struct JusticeTxData {
	justice_tx: Transaction,
	value: u64,
	commitment_number: u64,
}

#[cfg(test)]
pub(crate) struct WatchtowerPersister {
	persister: TestPersister,
	/// Upon a new commitment_signed, we'll get a
	/// ChannelMonitorUpdateStep::LatestCounterpartyCommitmentTxInfo. We'll store the justice tx
	/// amount, and commitment number so we can build the justice tx after our counterparty
	/// revokes it.
	unsigned_justice_tx_data: Mutex<HashMap<OutPoint, VecDeque<JusticeTxData>>>,
	/// After receiving a revoke_and_ack for a commitment number, we'll form and store the justice
	/// tx which would be used to provide a watchtower with the data it needs.
	watchtower_state: Mutex<HashMap<OutPoint, HashMap<Txid, Transaction>>>,
	destination_script: ScriptBuf,
}

#[cfg(test)]
impl WatchtowerPersister {
	#[cfg(test)]
	pub(crate) fn new(destination_script: ScriptBuf) -> Self {
		WatchtowerPersister {
			persister: TestPersister::new(),
			unsigned_justice_tx_data: Mutex::new(new_hash_map()),
			watchtower_state: Mutex::new(new_hash_map()),
			destination_script,
		}
	}

	#[cfg(test)]
	pub(crate) fn justice_tx(&self, funding_txo: OutPoint, commitment_txid: &Txid)
	-> Option<Transaction> {
		self.watchtower_state.lock().unwrap().get(&funding_txo).unwrap().get(commitment_txid).cloned()
	}

	fn form_justice_data_from_commitment(&self, counterparty_commitment_tx: &CommitmentTransaction)
	-> Option<JusticeTxData> {
		let trusted_tx = counterparty_commitment_tx.trust();
		let output_idx = trusted_tx.revokeable_output_index()?;
		let built_tx = trusted_tx.built_transaction();
		let value = built_tx.transaction.output[output_idx as usize].value;
		let justice_tx = trusted_tx.build_to_local_justice_tx(
			FEERATE_FLOOR_SATS_PER_KW as u64, self.destination_script.clone()).ok()?;
		let commitment_number = counterparty_commitment_tx.commitment_number();
		Some(JusticeTxData { justice_tx, value, commitment_number })
	}
}

#[cfg(test)]
impl<Signer: sign::ecdsa::WriteableEcdsaChannelSigner> chainmonitor::Persist<Signer> for WatchtowerPersister {
	fn persist_new_channel(&self, funding_txo: OutPoint,
		data: &channelmonitor::ChannelMonitor<Signer>, id: MonitorUpdateId
	) -> chain::ChannelMonitorUpdateStatus {
		let res = self.persister.persist_new_channel(funding_txo, data, id);

		assert!(self.unsigned_justice_tx_data.lock().unwrap()
			.insert(funding_txo, VecDeque::new()).is_none());
		assert!(self.watchtower_state.lock().unwrap()
			.insert(funding_txo, new_hash_map()).is_none());

		let initial_counterparty_commitment_tx = data.initial_counterparty_commitment_tx()
			.expect("First and only call expects Some");
		if let Some(justice_data)
			= self.form_justice_data_from_commitment(&initial_counterparty_commitment_tx) {
			self.unsigned_justice_tx_data.lock().unwrap()
				.get_mut(&funding_txo).unwrap()
				.push_back(justice_data);
		}
		res
	}

	fn update_persisted_channel(
		&self, funding_txo: OutPoint, update: Option<&channelmonitor::ChannelMonitorUpdate>,
		data: &channelmonitor::ChannelMonitor<Signer>, update_id: MonitorUpdateId
	) -> chain::ChannelMonitorUpdateStatus {
		let res = self.persister.update_persisted_channel(funding_txo, update, data, update_id);

		if let Some(update) = update {
			let commitment_txs = data.counterparty_commitment_txs_from_update(update);
			let justice_datas = commitment_txs.into_iter()
				.filter_map(|commitment_tx| self.form_justice_data_from_commitment(&commitment_tx));
			let mut channels_justice_txs = self.unsigned_justice_tx_data.lock().unwrap();
			let channel_state = channels_justice_txs.get_mut(&funding_txo).unwrap();
			channel_state.extend(justice_datas);

			while let Some(JusticeTxData { justice_tx, value, commitment_number }) = channel_state.front() {
				let input_idx = 0;
				let commitment_txid = justice_tx.input[input_idx].previous_output.txid;
				match data.sign_to_local_justice_tx(justice_tx.clone(), input_idx, *value, *commitment_number) {
					Ok(signed_justice_tx) => {
						let dup = self.watchtower_state.lock().unwrap()
							.get_mut(&funding_txo).unwrap()
							.insert(commitment_txid, signed_justice_tx);
						assert!(dup.is_none());
						channel_state.pop_front();
					},
					Err(_) => break,
				}
			}
		}
		res
	}

	fn archive_persisted_channel(&self, funding_txo: OutPoint) {
		<TestPersister as chainmonitor::Persist<TestChannelSigner>>::archive_persisted_channel(&self.persister, funding_txo);
	}
}

pub struct TestPersister {
	/// The queue of update statuses we'll return. If none are queued, ::Completed will always be
	/// returned.
	pub update_rets: Mutex<VecDeque<chain::ChannelMonitorUpdateStatus>>,
	/// When we get an update_persisted_channel call with no ChannelMonitorUpdate, we insert the
	/// MonitorUpdateId here.
	pub chain_sync_monitor_persistences: Mutex<HashMap<OutPoint, HashSet<MonitorUpdateId>>>,
	/// When we get an update_persisted_channel call *with* a ChannelMonitorUpdate, we insert the
	/// MonitorUpdateId here.
	pub offchain_monitor_updates: Mutex<HashMap<OutPoint, HashSet<MonitorUpdateId>>>,
}
impl TestPersister {
	pub fn new() -> Self {
		Self {
			update_rets: Mutex::new(VecDeque::new()),
			chain_sync_monitor_persistences: Mutex::new(new_hash_map()),
			offchain_monitor_updates: Mutex::new(new_hash_map()),
		}
	}

	/// Queue an update status to return.
	pub fn set_update_ret(&self, next_ret: chain::ChannelMonitorUpdateStatus) {
		self.update_rets.lock().unwrap().push_back(next_ret);
	}
}
impl<Signer: sign::ecdsa::WriteableEcdsaChannelSigner> chainmonitor::Persist<Signer> for TestPersister {
	fn persist_new_channel(&self, _funding_txo: OutPoint, _data: &channelmonitor::ChannelMonitor<Signer>, _id: MonitorUpdateId) -> chain::ChannelMonitorUpdateStatus {
		if let Some(update_ret) = self.update_rets.lock().unwrap().pop_front() {
			return update_ret
		}
		chain::ChannelMonitorUpdateStatus::Completed
	}

	fn update_persisted_channel(&self, funding_txo: OutPoint, _update: Option<&channelmonitor::ChannelMonitorUpdate>, _data: &channelmonitor::ChannelMonitor<Signer>, update_id: MonitorUpdateId) -> chain::ChannelMonitorUpdateStatus {
		let mut ret = chain::ChannelMonitorUpdateStatus::Completed;
		if let Some(update_ret) = self.update_rets.lock().unwrap().pop_front() {
			ret = update_ret;
		}
		let is_chain_sync = if let UpdateOrigin::ChainSync(_) = update_id.contents { true } else { false };
		if is_chain_sync {
			self.chain_sync_monitor_persistences.lock().unwrap().entry(funding_txo).or_insert(new_hash_set()).insert(update_id);
		} else {
			self.offchain_monitor_updates.lock().unwrap().entry(funding_txo).or_insert(new_hash_set()).insert(update_id);
		}
		ret
	}

	fn archive_persisted_channel(&self, funding_txo: OutPoint) { 
		// remove the channel from the offchain_monitor_updates map
		match self.offchain_monitor_updates.lock().unwrap().remove(&funding_txo) {
			Some(_) => {},
			None => {
				// If the channel was not in the offchain_monitor_updates map, it should be in the
				// chain_sync_monitor_persistences map.
				assert!(self.chain_sync_monitor_persistences.lock().unwrap().remove(&funding_txo).is_some());
			}
		};
	}
}

pub struct TestStore {
	persisted_bytes: Mutex<HashMap<String, HashMap<String, Vec<u8>>>>,
	read_only: bool,
}

impl TestStore {
	pub fn new(read_only: bool) -> Self {
		let persisted_bytes = Mutex::new(new_hash_map());
		Self { persisted_bytes, read_only }
	}
}

impl KVStore for TestStore {
	fn read(&self, primary_namespace: &str, secondary_namespace: &str, key: &str) -> io::Result<Vec<u8>> {
		let persisted_lock = self.persisted_bytes.lock().unwrap();
		let prefixed = if secondary_namespace.is_empty() {
			primary_namespace.to_string()
		} else {
			format!("{}/{}", primary_namespace, secondary_namespace)
		};

		if let Some(outer_ref) = persisted_lock.get(&prefixed) {
			if let Some(inner_ref) = outer_ref.get(key) {
				let bytes = inner_ref.clone();
				Ok(bytes)
			} else {
				Err(io::Error::new(io::ErrorKind::NotFound, "Key not found"))
			}
		} else {
			Err(io::Error::new(io::ErrorKind::NotFound, "Namespace not found"))
		}
	}

	fn write(&self, primary_namespace: &str, secondary_namespace: &str, key: &str, buf: &[u8]) -> io::Result<()> {
		if self.read_only {
			return Err(io::Error::new(
				io::ErrorKind::PermissionDenied,
				"Cannot modify read-only store",
			));
		}
		let mut persisted_lock = self.persisted_bytes.lock().unwrap();

		let prefixed = if secondary_namespace.is_empty() {
			primary_namespace.to_string()
		} else {
			format!("{}/{}", primary_namespace, secondary_namespace)
		};
		let outer_e = persisted_lock.entry(prefixed).or_insert(new_hash_map());
		let mut bytes = Vec::new();
		bytes.write_all(buf)?;
		outer_e.insert(key.to_string(), bytes);
		Ok(())
	}

	fn remove(&self, primary_namespace: &str, secondary_namespace: &str, key: &str, _lazy: bool) -> io::Result<()> {
		if self.read_only {
			return Err(io::Error::new(
				io::ErrorKind::PermissionDenied,
				"Cannot modify read-only store",
			));
		}

		let mut persisted_lock = self.persisted_bytes.lock().unwrap();

		let prefixed = if secondary_namespace.is_empty() {
			primary_namespace.to_string()
		} else {
			format!("{}/{}", primary_namespace, secondary_namespace)
		};
		if let Some(outer_ref) = persisted_lock.get_mut(&prefixed) {
				outer_ref.remove(&key.to_string());
		}

		Ok(())
	}

	fn list(&self, primary_namespace: &str, secondary_namespace: &str) -> io::Result<Vec<String>> {
		let mut persisted_lock = self.persisted_bytes.lock().unwrap();

		let prefixed = if secondary_namespace.is_empty() {
			primary_namespace.to_string()
		} else {
			format!("{}/{}", primary_namespace, secondary_namespace)
		};
		match persisted_lock.entry(prefixed) {
			hash_map::Entry::Occupied(e) => Ok(e.get().keys().cloned().collect()),
			hash_map::Entry::Vacant(_) => Ok(Vec::new()),
		}
	}
}

unsafe impl Sync for TestStore {}
unsafe impl Send for TestStore {}

pub struct TestBroadcaster {
	pub txn_broadcasted: Mutex<Vec<Transaction>>,
	pub blocks: Arc<Mutex<Vec<(Block, u32)>>>,
}

impl TestBroadcaster {
	pub fn new(network: Network) -> Self {
		Self {
			txn_broadcasted: Mutex::new(Vec::new()),
			blocks: Arc::new(Mutex::new(vec![(genesis_block(network), 0)])),
		}
	}

	pub fn with_blocks(blocks: Arc<Mutex<Vec<(Block, u32)>>>) -> Self {
		Self { txn_broadcasted: Mutex::new(Vec::new()), blocks }
	}

	pub fn txn_broadcast(&self) -> Vec<Transaction> {
		self.txn_broadcasted.lock().unwrap().split_off(0)
	}

	pub fn unique_txn_broadcast(&self) -> Vec<Transaction> {
		let mut txn = self.txn_broadcasted.lock().unwrap().split_off(0);
		let mut seen = new_hash_set();
		txn.retain(|tx| seen.insert(tx.txid()));
		txn
	}
}

impl chaininterface::BroadcasterInterface for TestBroadcaster {
	fn broadcast_transactions(&self, txs: &[&Transaction]) {
		for tx in txs {
			let lock_time = tx.lock_time.to_consensus_u32();
			assert!(lock_time < 1_500_000_000);
			if tx.lock_time.is_block_height() && lock_time > self.blocks.lock().unwrap().last().unwrap().1 {
				for inp in tx.input.iter() {
					if inp.sequence != Sequence::MAX {
						panic!("We should never broadcast a transaction before its locktime ({})!", tx.lock_time);
					}
				}
			}
		}
		let owned_txs: Vec<Transaction> = txs.iter().map(|tx| (*tx).clone()).collect();
		self.txn_broadcasted.lock().unwrap().extend(owned_txs);
	}
}

pub struct TestChannelMessageHandler {
	pub pending_events: Mutex<Vec<events::MessageSendEvent>>,
	expected_recv_msgs: Mutex<Option<Vec<wire::Message<()>>>>,
	connected_peers: Mutex<HashSet<PublicKey>>,
	pub message_fetch_counter: AtomicUsize,
	chain_hash: ChainHash,
}

impl TestChannelMessageHandler {
	pub fn new(chain_hash: ChainHash) -> Self {
		TestChannelMessageHandler {
			pending_events: Mutex::new(Vec::new()),
			expected_recv_msgs: Mutex::new(None),
			connected_peers: Mutex::new(new_hash_set()),
			message_fetch_counter: AtomicUsize::new(0),
			chain_hash,
		}
	}

	#[cfg(test)]
	pub(crate) fn expect_receive_msg(&self, ev: wire::Message<()>) {
		let mut expected_msgs = self.expected_recv_msgs.lock().unwrap();
		if expected_msgs.is_none() { *expected_msgs = Some(Vec::new()); }
		expected_msgs.as_mut().unwrap().push(ev);
	}

	fn received_msg(&self, _ev: wire::Message<()>) {
		let mut msgs = self.expected_recv_msgs.lock().unwrap();
		if msgs.is_none() { return; }
		assert!(!msgs.as_ref().unwrap().is_empty(), "Received message when we weren't expecting one");
		#[cfg(test)]
		assert_eq!(msgs.as_ref().unwrap()[0], _ev);
		msgs.as_mut().unwrap().remove(0);
	}
}

impl Drop for TestChannelMessageHandler {
	fn drop(&mut self) {
		#[cfg(feature = "std")]
		{
			let l = self.expected_recv_msgs.lock().unwrap();
			if !std::thread::panicking() {
				assert!(l.is_none() || l.as_ref().unwrap().is_empty());
			}
		}
	}
}

impl msgs::ChannelMessageHandler for TestChannelMessageHandler {
	fn handle_open_channel(&self, _their_node_id: &PublicKey, msg: &msgs::OpenChannel) {
		self.received_msg(wire::Message::OpenChannel(msg.clone()));
	}
	fn handle_accept_channel(&self, _their_node_id: &PublicKey, msg: &msgs::AcceptChannel) {
		self.received_msg(wire::Message::AcceptChannel(msg.clone()));
	}
	fn handle_funding_created(&self, _their_node_id: &PublicKey, msg: &msgs::FundingCreated) {
		self.received_msg(wire::Message::FundingCreated(msg.clone()));
	}
	fn handle_funding_signed(&self, _their_node_id: &PublicKey, msg: &msgs::FundingSigned) {
		self.received_msg(wire::Message::FundingSigned(msg.clone()));
	}
	fn handle_channel_ready(&self, _their_node_id: &PublicKey, msg: &msgs::ChannelReady) {
		self.received_msg(wire::Message::ChannelReady(msg.clone()));
	}
	fn handle_shutdown(&self, _their_node_id: &PublicKey, msg: &msgs::Shutdown) {
		self.received_msg(wire::Message::Shutdown(msg.clone()));
	}
	fn handle_closing_signed(&self, _their_node_id: &PublicKey, msg: &msgs::ClosingSigned) {
		self.received_msg(wire::Message::ClosingSigned(msg.clone()));
	}
	fn handle_stfu(&self, _their_node_id: &PublicKey, msg: &msgs::Stfu) {
		self.received_msg(wire::Message::Stfu(msg.clone()));
	}
	#[cfg(splicing)]
	fn handle_splice(&self, _their_node_id: &PublicKey, msg: &msgs::Splice) {
		self.received_msg(wire::Message::Splice(msg.clone()));
	}
	#[cfg(splicing)]
	fn handle_splice_ack(&self, _their_node_id: &PublicKey, msg: &msgs::SpliceAck) {
		self.received_msg(wire::Message::SpliceAck(msg.clone()));
	}
	#[cfg(splicing)]
	fn handle_splice_locked(&self, _their_node_id: &PublicKey, msg: &msgs::SpliceLocked) {
		self.received_msg(wire::Message::SpliceLocked(msg.clone()));
	}
	fn handle_update_add_htlc(&self, _their_node_id: &PublicKey, msg: &msgs::UpdateAddHTLC) {
		self.received_msg(wire::Message::UpdateAddHTLC(msg.clone()));
	}
	fn handle_update_fulfill_htlc(&self, _their_node_id: &PublicKey, msg: &msgs::UpdateFulfillHTLC) {
		self.received_msg(wire::Message::UpdateFulfillHTLC(msg.clone()));
	}
	fn handle_update_fail_htlc(&self, _their_node_id: &PublicKey, msg: &msgs::UpdateFailHTLC) {
		self.received_msg(wire::Message::UpdateFailHTLC(msg.clone()));
	}
	fn handle_update_fail_malformed_htlc(&self, _their_node_id: &PublicKey, msg: &msgs::UpdateFailMalformedHTLC) {
		self.received_msg(wire::Message::UpdateFailMalformedHTLC(msg.clone()));
	}
	fn handle_commitment_signed(&self, _their_node_id: &PublicKey, msg: &msgs::CommitmentSigned) {
		self.received_msg(wire::Message::CommitmentSigned(msg.clone()));
	}
	fn handle_revoke_and_ack(&self, _their_node_id: &PublicKey, msg: &msgs::RevokeAndACK) {
		self.received_msg(wire::Message::RevokeAndACK(msg.clone()));
	}
	fn handle_update_fee(&self, _their_node_id: &PublicKey, msg: &msgs::UpdateFee) {
		self.received_msg(wire::Message::UpdateFee(msg.clone()));
	}
	fn handle_channel_update(&self, _their_node_id: &PublicKey, _msg: &msgs::ChannelUpdate) {
		// Don't call `received_msg` here as `TestRoutingMessageHandler` generates these sometimes
	}
	fn handle_announcement_signatures(&self, _their_node_id: &PublicKey, msg: &msgs::AnnouncementSignatures) {
		self.received_msg(wire::Message::AnnouncementSignatures(msg.clone()));
	}
	fn handle_channel_reestablish(&self, _their_node_id: &PublicKey, msg: &msgs::ChannelReestablish) {
		self.received_msg(wire::Message::ChannelReestablish(msg.clone()));
	}
	fn peer_disconnected(&self, their_node_id: &PublicKey) {
		assert!(self.connected_peers.lock().unwrap().remove(their_node_id));
	}
	fn peer_connected(&self, their_node_id: &PublicKey, _msg: &msgs::Init, _inbound: bool) -> Result<(), ()> {
		assert!(self.connected_peers.lock().unwrap().insert(their_node_id.clone()));
		// Don't bother with `received_msg` for Init as its auto-generated and we don't want to
		// bother re-generating the expected Init message in all tests.
		Ok(())
	}
	fn handle_error(&self, _their_node_id: &PublicKey, msg: &msgs::ErrorMessage) {
		self.received_msg(wire::Message::Error(msg.clone()));
	}
	fn provided_node_features(&self) -> NodeFeatures {
		channelmanager::provided_node_features(&UserConfig::default())
	}
	fn provided_init_features(&self, _their_init_features: &PublicKey) -> InitFeatures {
		channelmanager::provided_init_features(&UserConfig::default())
	}

	fn get_chain_hashes(&self) -> Option<Vec<ChainHash>> {
		Some(vec![self.chain_hash])
	}

	fn handle_open_channel_v2(&self, _their_node_id: &PublicKey, msg: &msgs::OpenChannelV2) {
		self.received_msg(wire::Message::OpenChannelV2(msg.clone()));
	}

	fn handle_accept_channel_v2(&self, _their_node_id: &PublicKey, msg: &msgs::AcceptChannelV2) {
		self.received_msg(wire::Message::AcceptChannelV2(msg.clone()));
	}

	fn handle_tx_add_input(&self, _their_node_id: &PublicKey, msg: &msgs::TxAddInput) {
		self.received_msg(wire::Message::TxAddInput(msg.clone()));
	}

	fn handle_tx_add_output(&self, _their_node_id: &PublicKey, msg: &msgs::TxAddOutput) {
		self.received_msg(wire::Message::TxAddOutput(msg.clone()));
	}

	fn handle_tx_remove_input(&self, _their_node_id: &PublicKey, msg: &msgs::TxRemoveInput) {
		self.received_msg(wire::Message::TxRemoveInput(msg.clone()));
	}

	fn handle_tx_remove_output(&self, _their_node_id: &PublicKey, msg: &msgs::TxRemoveOutput) {
		self.received_msg(wire::Message::TxRemoveOutput(msg.clone()));
	}

	fn handle_tx_complete(&self, _their_node_id: &PublicKey, msg: &msgs::TxComplete) {
		self.received_msg(wire::Message::TxComplete(msg.clone()));
	}

	fn handle_tx_signatures(&self, _their_node_id: &PublicKey, msg: &msgs::TxSignatures) {
		self.received_msg(wire::Message::TxSignatures(msg.clone()));
	}

	fn handle_tx_init_rbf(&self, _their_node_id: &PublicKey, msg: &msgs::TxInitRbf) {
		self.received_msg(wire::Message::TxInitRbf(msg.clone()));
	}

	fn handle_tx_ack_rbf(&self, _their_node_id: &PublicKey, msg: &msgs::TxAckRbf) {
		self.received_msg(wire::Message::TxAckRbf(msg.clone()));
	}

	fn handle_tx_abort(&self, _their_node_id: &PublicKey, msg: &msgs::TxAbort) {
		self.received_msg(wire::Message::TxAbort(msg.clone()));
	}
}

impl events::MessageSendEventsProvider for TestChannelMessageHandler {
	fn get_and_clear_pending_msg_events(&self) -> Vec<events::MessageSendEvent> {
		self.message_fetch_counter.fetch_add(1, Ordering::AcqRel);
		let mut pending_events = self.pending_events.lock().unwrap();
		let mut ret = Vec::new();
		mem::swap(&mut ret, &mut *pending_events);
		ret
	}
}

fn get_dummy_channel_announcement(short_chan_id: u64) -> msgs::ChannelAnnouncement {
	use bitcoin::secp256k1::ffi::Signature as FFISignature;
	let secp_ctx = Secp256k1::new();
	let network = Network::Testnet;
	let node_1_privkey = SecretKey::from_slice(&[42; 32]).unwrap();
	let node_2_privkey = SecretKey::from_slice(&[41; 32]).unwrap();
	let node_1_btckey = SecretKey::from_slice(&[40; 32]).unwrap();
	let node_2_btckey = SecretKey::from_slice(&[39; 32]).unwrap();
	let unsigned_ann = msgs::UnsignedChannelAnnouncement {
		features: ChannelFeatures::empty(),
		chain_hash: ChainHash::using_genesis_block(network),
		short_channel_id: short_chan_id,
		node_id_1: NodeId::from_pubkey(&PublicKey::from_secret_key(&secp_ctx, &node_1_privkey)),
		node_id_2: NodeId::from_pubkey(&PublicKey::from_secret_key(&secp_ctx, &node_2_privkey)),
		bitcoin_key_1: NodeId::from_pubkey(&PublicKey::from_secret_key(&secp_ctx, &node_1_btckey)),
		bitcoin_key_2: NodeId::from_pubkey(&PublicKey::from_secret_key(&secp_ctx, &node_2_btckey)),
		excess_data: Vec::new(),
	};

	unsafe {
		msgs::ChannelAnnouncement {
			node_signature_1: Signature::from(FFISignature::new()),
			node_signature_2: Signature::from(FFISignature::new()),
			bitcoin_signature_1: Signature::from(FFISignature::new()),
			bitcoin_signature_2: Signature::from(FFISignature::new()),
			contents: unsigned_ann,
		}
	}
}

fn get_dummy_channel_update(short_chan_id: u64) -> msgs::ChannelUpdate {
	use bitcoin::secp256k1::ffi::Signature as FFISignature;
	let network = Network::Testnet;
	msgs::ChannelUpdate {
		signature: Signature::from(unsafe { FFISignature::new() }),
		contents: msgs::UnsignedChannelUpdate {
			chain_hash: ChainHash::using_genesis_block(network),
			short_channel_id: short_chan_id,
			timestamp: 0,
			flags: 0,
			cltv_expiry_delta: 0,
			htlc_minimum_msat: 0,
			htlc_maximum_msat: msgs::MAX_VALUE_MSAT,
			fee_base_msat: 0,
			fee_proportional_millionths: 0,
			excess_data: vec![],
		}
	}
}

pub struct TestRoutingMessageHandler {
	pub chan_upds_recvd: AtomicUsize,
	pub chan_anns_recvd: AtomicUsize,
	pub pending_events: Mutex<Vec<events::MessageSendEvent>>,
	pub request_full_sync: AtomicBool,
}

impl TestRoutingMessageHandler {
	pub fn new() -> Self {
		TestRoutingMessageHandler {
			chan_upds_recvd: AtomicUsize::new(0),
			chan_anns_recvd: AtomicUsize::new(0),
			pending_events: Mutex::new(vec![]),
			request_full_sync: AtomicBool::new(false),
		}
	}
}
impl msgs::RoutingMessageHandler for TestRoutingMessageHandler {
	fn handle_node_announcement(&self, _msg: &msgs::NodeAnnouncement) -> Result<bool, msgs::LightningError> {
		Err(msgs::LightningError { err: "".to_owned(), action: msgs::ErrorAction::IgnoreError })
	}
	fn handle_channel_announcement(&self, _msg: &msgs::ChannelAnnouncement) -> Result<bool, msgs::LightningError> {
		self.chan_anns_recvd.fetch_add(1, Ordering::AcqRel);
		Err(msgs::LightningError { err: "".to_owned(), action: msgs::ErrorAction::IgnoreError })
	}
	fn handle_channel_update(&self, _msg: &msgs::ChannelUpdate) -> Result<bool, msgs::LightningError> {
		self.chan_upds_recvd.fetch_add(1, Ordering::AcqRel);
		Err(msgs::LightningError { err: "".to_owned(), action: msgs::ErrorAction::IgnoreError })
	}
	fn get_next_channel_announcement(&self, starting_point: u64) -> Option<(msgs::ChannelAnnouncement, Option<msgs::ChannelUpdate>, Option<msgs::ChannelUpdate>)> {
		let chan_upd_1 = get_dummy_channel_update(starting_point);
		let chan_upd_2 = get_dummy_channel_update(starting_point);
		let chan_ann = get_dummy_channel_announcement(starting_point);

		Some((chan_ann, Some(chan_upd_1), Some(chan_upd_2)))
	}

	fn get_next_node_announcement(&self, _starting_point: Option<&NodeId>) -> Option<msgs::NodeAnnouncement> {
		None
	}

	fn peer_connected(&self, their_node_id: &PublicKey, init_msg: &msgs::Init, _inbound: bool) -> Result<(), ()> {
		if !init_msg.features.supports_gossip_queries() {
			return Ok(());
		}

		#[allow(unused_mut, unused_assignments)]
		let mut gossip_start_time = 0;
		#[cfg(feature = "std")]
		{
			gossip_start_time = SystemTime::now().duration_since(UNIX_EPOCH).expect("Time must be > 1970").as_secs();
			if self.request_full_sync.load(Ordering::Acquire) {
				gossip_start_time -= 60 * 60 * 24 * 7 * 2; // 2 weeks ago
			} else {
				gossip_start_time -= 60 * 60; // an hour ago
			}
		}

		let mut pending_events = self.pending_events.lock().unwrap();
		pending_events.push(events::MessageSendEvent::SendGossipTimestampFilter {
			node_id: their_node_id.clone(),
			msg: msgs::GossipTimestampFilter {
				chain_hash: ChainHash::using_genesis_block(Network::Testnet),
				first_timestamp: gossip_start_time as u32,
				timestamp_range: u32::max_value(),
			},
		});
		Ok(())
	}

	fn handle_reply_channel_range(&self, _their_node_id: &PublicKey, _msg: msgs::ReplyChannelRange) -> Result<(), msgs::LightningError> {
		Ok(())
	}

	fn handle_reply_short_channel_ids_end(&self, _their_node_id: &PublicKey, _msg: msgs::ReplyShortChannelIdsEnd) -> Result<(), msgs::LightningError> {
		Ok(())
	}

	fn handle_query_channel_range(&self, _their_node_id: &PublicKey, _msg: msgs::QueryChannelRange) -> Result<(), msgs::LightningError> {
		Ok(())
	}

	fn handle_query_short_channel_ids(&self, _their_node_id: &PublicKey, _msg: msgs::QueryShortChannelIds) -> Result<(), msgs::LightningError> {
		Ok(())
	}

	fn provided_node_features(&self) -> NodeFeatures {
		let mut features = NodeFeatures::empty();
		features.set_gossip_queries_optional();
		features
	}

	fn provided_init_features(&self, _their_init_features: &PublicKey) -> InitFeatures {
		let mut features = InitFeatures::empty();
		features.set_gossip_queries_optional();
		features
	}

	fn processing_queue_high(&self) -> bool { false }
}

impl events::MessageSendEventsProvider for TestRoutingMessageHandler {
	fn get_and_clear_pending_msg_events(&self) -> Vec<events::MessageSendEvent> {
		let mut ret = Vec::new();
		let mut pending_events = self.pending_events.lock().unwrap();
		core::mem::swap(&mut ret, &mut pending_events);
		ret
	}
}

pub struct TestLogger {
	level: Level,
	pub(crate) id: String,
	pub lines: Mutex<HashMap<(&'static str, String), usize>>,
	pub context: Mutex<HashMap<(&'static str, Option<PublicKey>, Option<ChannelId>), usize>>,
}

impl TestLogger {
	pub fn new() -> TestLogger {
		Self::with_id("".to_owned())
	}
	pub fn with_id(id: String) -> TestLogger {
		TestLogger {
			level: Level::Trace,
			id,
			lines: Mutex::new(new_hash_map()),
			context: Mutex::new(new_hash_map()),
		}
	}
	pub fn enable(&mut self, level: Level) {
		self.level = level;
	}
	pub fn assert_log(&self, module: &str, line: String, count: usize) {
		let log_entries = self.lines.lock().unwrap();
		assert_eq!(log_entries.get(&(module, line)), Some(&count));
	}

	/// Search for the number of occurrence of the logged lines which
	/// 1. belongs to the specified module and
	/// 2. contains `line` in it.
	/// And asserts if the number of occurrences is the same with the given `count`
	pub fn assert_log_contains(&self, module: &str, line: &str, count: usize) {
		let log_entries = self.lines.lock().unwrap();
		let l: usize = log_entries.iter().filter(|&(&(ref m, ref l), _c)| {
			*m == module && l.contains(line)
		}).map(|(_, c) | { c }).sum();
		assert_eq!(l, count)
	}

	/// Search for the number of occurrences of logged lines which
	/// 1. belong to the specified module and
	/// 2. match the given regex pattern.
	/// Assert that the number of occurrences equals the given `count`
	#[cfg(any(test, feature = "_test_utils"))]
	pub fn assert_log_regex(&self, module: &str, pattern: regex::Regex, count: usize) {
		let log_entries = self.lines.lock().unwrap();
		let l: usize = log_entries.iter().filter(|&(&(ref m, ref l), _c)| {
			*m == module && pattern.is_match(&l)
		}).map(|(_, c) | { c }).sum();
		assert_eq!(l, count)
	}

	pub fn assert_log_context_contains(
		&self, module: &str, peer_id: Option<PublicKey>, channel_id: Option<ChannelId>, count: usize
	) {
		let context_entries = self.context.lock().unwrap();
		let l = context_entries.get(&(module, peer_id, channel_id)).unwrap();
		assert_eq!(*l, count)
	}
}

impl Logger for TestLogger {
	fn log(&self, record: Record) {
		*self.lines.lock().unwrap().entry((record.module_path, format!("{}", record.args))).or_insert(0) += 1;
		*self.context.lock().unwrap().entry((record.module_path, record.peer_id, record.channel_id)).or_insert(0) += 1;
		if record.level >= self.level {
			#[cfg(all(not(ldk_bench), feature = "std"))] {
				let pfx = format!("{} {} [{}:{}]", self.id, record.level.to_string(), record.module_path, record.line);
				println!("{:<55}{}", pfx, record.args);
			}
		}
	}
}

pub struct TestNodeSigner {
	node_secret: SecretKey,
}

impl TestNodeSigner {
	pub fn new(node_secret: SecretKey) -> Self {
		Self { node_secret }
	}
}

impl NodeSigner for TestNodeSigner {
	fn get_inbound_payment_key_material(&self) -> crate::sign::KeyMaterial {
		unreachable!()
	}

	fn get_node_id(&self, recipient: Recipient) -> Result<PublicKey, ()> {
		let node_secret = match recipient {
			Recipient::Node => Ok(&self.node_secret),
			Recipient::PhantomNode => Err(())
		}?;
		Ok(PublicKey::from_secret_key(&Secp256k1::signing_only(), node_secret))
	}

	fn ecdh(&self, recipient: Recipient, other_key: &PublicKey, tweak: Option<&bitcoin::secp256k1::Scalar>) -> Result<SharedSecret, ()> {
		let mut node_secret = match recipient {
			Recipient::Node => Ok(self.node_secret.clone()),
			Recipient::PhantomNode => Err(())
		}?;
		if let Some(tweak) = tweak {
			node_secret = node_secret.mul_tweak(tweak).map_err(|_| ())?;
		}
		Ok(SharedSecret::new(other_key, &node_secret))
	}

	fn sign_invoice(&self, _: &[u8], _: &[bitcoin::bech32::u5], _: Recipient) -> Result<bitcoin::secp256k1::ecdsa::RecoverableSignature, ()> {
		unreachable!()
	}

	fn sign_bolt12_invoice_request(
		&self, _invoice_request: &UnsignedInvoiceRequest
	) -> Result<schnorr::Signature, ()> {
		unreachable!()
	}

	fn sign_bolt12_invoice(
		&self, _invoice: &UnsignedBolt12Invoice,
	) -> Result<schnorr::Signature, ()> {
		unreachable!()
	}

	fn sign_gossip_message(&self, _msg: msgs::UnsignedGossipMessage) -> Result<Signature, ()> {
		unreachable!()
	}
}

pub struct TestKeysInterface {
	pub backing: sign::PhantomKeysManager,
	pub override_random_bytes: Mutex<Option<[u8; 32]>>,
	pub disable_revocation_policy_check: bool,
	enforcement_states: Mutex<HashMap<[u8;32], Arc<Mutex<EnforcementState>>>>,
	expectations: Mutex<Option<VecDeque<OnGetShutdownScriptpubkey>>>,
	pub unavailable_signers: Mutex<HashSet<[u8; 32]>>,
}

impl EntropySource for TestKeysInterface {
	fn get_secure_random_bytes(&self) -> [u8; 32] {
		let override_random_bytes = self.override_random_bytes.lock().unwrap();
		if let Some(bytes) = &*override_random_bytes {
			return *bytes;
		}
		self.backing.get_secure_random_bytes()
	}
}

impl NodeSigner for TestKeysInterface {
	fn get_node_id(&self, recipient: Recipient) -> Result<PublicKey, ()> {
		self.backing.get_node_id(recipient)
	}

	fn ecdh(&self, recipient: Recipient, other_key: &PublicKey, tweak: Option<&Scalar>) -> Result<SharedSecret, ()> {
		self.backing.ecdh(recipient, other_key, tweak)
	}

	fn get_inbound_payment_key_material(&self) -> sign::KeyMaterial {
		self.backing.get_inbound_payment_key_material()
	}

	fn sign_invoice(&self, hrp_bytes: &[u8], invoice_data: &[u5], recipient: Recipient) -> Result<RecoverableSignature, ()> {
		self.backing.sign_invoice(hrp_bytes, invoice_data, recipient)
	}

	fn sign_bolt12_invoice_request(
		&self, invoice_request: &UnsignedInvoiceRequest
	) -> Result<schnorr::Signature, ()> {
		self.backing.sign_bolt12_invoice_request(invoice_request)
	}

	fn sign_bolt12_invoice(
		&self, invoice: &UnsignedBolt12Invoice,
	) -> Result<schnorr::Signature, ()> {
		self.backing.sign_bolt12_invoice(invoice)
	}

	fn sign_gossip_message(&self, msg: msgs::UnsignedGossipMessage) -> Result<Signature, ()> {
		self.backing.sign_gossip_message(msg)
	}
}

impl SignerProvider for TestKeysInterface {
	type EcdsaSigner = TestChannelSigner;
	#[cfg(taproot)]
	type TaprootSigner = TestChannelSigner;

	fn generate_channel_keys_id(&self, inbound: bool, channel_value_satoshis: u64, user_channel_id: u128) -> [u8; 32] {
		self.backing.generate_channel_keys_id(inbound, channel_value_satoshis, user_channel_id)
	}

	fn derive_channel_signer(&self, channel_value_satoshis: u64, channel_keys_id: [u8; 32]) -> TestChannelSigner {
		let keys = self.backing.derive_channel_signer(channel_value_satoshis, channel_keys_id);
		let state = self.make_enforcement_state_cell(keys.commitment_seed);
		let signer = TestChannelSigner::new_with_revoked(keys, state, self.disable_revocation_policy_check);
		if self.unavailable_signers.lock().unwrap().contains(&channel_keys_id) {
			signer.set_available(false);
		}
		signer
	}

	fn read_chan_signer(&self, buffer: &[u8]) -> Result<Self::EcdsaSigner, msgs::DecodeError> {
		let mut reader = io::Cursor::new(buffer);

		let inner: InMemorySigner = ReadableArgs::read(&mut reader, self)?;
		let state = self.make_enforcement_state_cell(inner.commitment_seed);

		Ok(TestChannelSigner::new_with_revoked(
			inner,
			state,
			self.disable_revocation_policy_check
		))
	}

	fn get_destination_script(&self, channel_keys_id: [u8; 32]) -> Result<ScriptBuf, ()> { self.backing.get_destination_script(channel_keys_id) }

	fn get_shutdown_scriptpubkey(&self) -> Result<ShutdownScript, ()> {
		match &mut *self.expectations.lock().unwrap() {
			None => self.backing.get_shutdown_scriptpubkey(),
			Some(expectations) => match expectations.pop_front() {
				None => panic!("Unexpected get_shutdown_scriptpubkey"),
				Some(expectation) => Ok(expectation.returns),
			},
		}
	}
}

impl TestKeysInterface {
	pub fn new(seed: &[u8; 32], network: Network) -> Self {
		let now = Duration::from_secs(genesis_block(network).header.time as u64);
		Self {
			backing: sign::PhantomKeysManager::new(seed, now.as_secs(), now.subsec_nanos(), seed),
			override_random_bytes: Mutex::new(None),
			disable_revocation_policy_check: false,
			enforcement_states: Mutex::new(new_hash_map()),
			expectations: Mutex::new(None),
			unavailable_signers: Mutex::new(new_hash_set()),
		}
	}

	/// Sets an expectation that [`sign::SignerProvider::get_shutdown_scriptpubkey`] is
	/// called.
	pub fn expect(&self, expectation: OnGetShutdownScriptpubkey) -> &Self {
		self.expectations.lock().unwrap()
			.get_or_insert_with(|| VecDeque::new())
			.push_back(expectation);
		self
	}

	pub fn derive_channel_keys(&self, channel_value_satoshis: u64, id: &[u8; 32]) -> TestChannelSigner {
		self.derive_channel_signer(channel_value_satoshis, *id)
	}

	fn make_enforcement_state_cell(&self, commitment_seed: [u8; 32]) -> Arc<Mutex<EnforcementState>> {
		let mut states = self.enforcement_states.lock().unwrap();
		if !states.contains_key(&commitment_seed) {
			let state = EnforcementState::new();
			states.insert(commitment_seed, Arc::new(Mutex::new(state)));
		}
		let cell = states.get(&commitment_seed).unwrap();
		Arc::clone(cell)
	}
}

pub(crate) fn panicking() -> bool {
	#[cfg(feature = "std")]
	let panicking = ::std::thread::panicking();
	#[cfg(not(feature = "std"))]
	let panicking = false;
	return panicking;
}

impl Drop for TestKeysInterface {
	fn drop(&mut self) {
		if panicking() {
			return;
		}

		if let Some(expectations) = &*self.expectations.lock().unwrap() {
			if !expectations.is_empty() {
				panic!("Unsatisfied expectations: {:?}", expectations);
			}
		}
	}
}

/// An expectation that [`sign::SignerProvider::get_shutdown_scriptpubkey`] was called and
/// returns a [`ShutdownScript`].
pub struct OnGetShutdownScriptpubkey {
	/// A shutdown script used to close a channel.
	pub returns: ShutdownScript,
}

impl core::fmt::Debug for OnGetShutdownScriptpubkey {
	fn fmt(&self, f: &mut core::fmt::Formatter<'_>) -> core::fmt::Result {
		f.debug_struct("OnGetShutdownScriptpubkey").finish()
	}
}

pub struct TestChainSource {
	pub chain_hash: ChainHash,
	pub utxo_ret: Mutex<UtxoResult>,
	pub get_utxo_call_count: AtomicUsize,
	pub watched_txn: Mutex<HashSet<(Txid, ScriptBuf)>>,
	pub watched_outputs: Mutex<HashSet<(OutPoint, ScriptBuf)>>,
}

impl TestChainSource {
	pub fn new(network: Network) -> Self {
		let script_pubkey = Builder::new().push_opcode(opcodes::OP_TRUE).into_script();
		Self {
			chain_hash: ChainHash::using_genesis_block(network),
			utxo_ret: Mutex::new(UtxoResult::Sync(Ok(TxOut { value: u64::max_value(), script_pubkey }))),
			get_utxo_call_count: AtomicUsize::new(0),
			watched_txn: Mutex::new(new_hash_set()),
			watched_outputs: Mutex::new(new_hash_set()),
		}
	}
	pub fn remove_watched_txn_and_outputs(&self, outpoint: OutPoint, script_pubkey: ScriptBuf) {
		self.watched_outputs.lock().unwrap().remove(&(outpoint, script_pubkey.clone())); 
		self.watched_txn.lock().unwrap().remove(&(outpoint.txid, script_pubkey));
	}
}

impl UtxoLookup for TestChainSource {
	fn get_utxo(&self, chain_hash: &ChainHash, _short_channel_id: u64) -> UtxoResult {
		self.get_utxo_call_count.fetch_add(1, Ordering::Relaxed);
		if self.chain_hash != *chain_hash {
			return UtxoResult::Sync(Err(UtxoLookupError::UnknownChain));
		}

		self.utxo_ret.lock().unwrap().clone()
	}
}

impl chain::Filter for TestChainSource {
	fn register_tx(&self, txid: &Txid, script_pubkey: &Script) {
		self.watched_txn.lock().unwrap().insert((*txid, script_pubkey.into()));
	}

	fn register_output(&self, output: WatchedOutput) {
		self.watched_outputs.lock().unwrap().insert((output.outpoint, output.script_pubkey));
	}
}

impl Drop for TestChainSource {
	fn drop(&mut self) {
		if panicking() {
			return;
		}
	}
}

pub struct TestScorer {
	/// Stores a tuple of (scid, ChannelUsage)
	scorer_expectations: RefCell<Option<VecDeque<(u64, ChannelUsage)>>>,
}

impl TestScorer {
	pub fn new() -> Self {
		Self {
			scorer_expectations: RefCell::new(None),
		}
	}

	pub fn expect_usage(&self, scid: u64, expectation: ChannelUsage) {
		self.scorer_expectations.borrow_mut().get_or_insert_with(|| VecDeque::new()).push_back((scid, expectation));
	}
}

#[cfg(c_bindings)]
impl crate::util::ser::Writeable for TestScorer {
	fn write<W: crate::util::ser::Writer>(&self, _: &mut W) -> Result<(), crate::io::Error> { unreachable!(); }
}

impl ScoreLookUp for TestScorer {
	type ScoreParams = ();
	fn channel_penalty_msat(
		&self, candidate: &CandidateRouteHop, usage: ChannelUsage, _score_params: &Self::ScoreParams
	) -> u64 {
		let short_channel_id = match candidate.globally_unique_short_channel_id() {
			Some(scid) => scid,
			None => return 0,
		};
		if let Some(scorer_expectations) = self.scorer_expectations.borrow_mut().as_mut() {
			match scorer_expectations.pop_front() {
				Some((scid, expectation)) => {
					assert_eq!(expectation, usage);
					assert_eq!(scid, short_channel_id);
				},
				None => {},
			}
		}
		0
	}
}

impl ScoreUpdate for TestScorer {
	fn payment_path_failed(&mut self, _actual_path: &Path, _actual_short_channel_id: u64, _duration_since_epoch: Duration) {}

	fn payment_path_successful(&mut self, _actual_path: &Path, _duration_since_epoch: Duration) {}

	fn probe_failed(&mut self, _actual_path: &Path, _: u64, _duration_since_epoch: Duration) {}

	fn probe_successful(&mut self, _actual_path: &Path, _duration_since_epoch: Duration) {}

	fn time_passed(&mut self, _duration_since_epoch: Duration) {}
}

#[cfg(c_bindings)]
impl crate::routing::scoring::Score for TestScorer {}

impl Drop for TestScorer {
	fn drop(&mut self) {
		#[cfg(feature = "std")] {
			if std::thread::panicking() {
				return;
			}
		}

		if let Some(scorer_expectations) = self.scorer_expectations.borrow().as_ref() {
			if !scorer_expectations.is_empty() {
				panic!("Unsatisfied scorer expectations: {:?}", scorer_expectations)
			}
		}
	}
}

pub struct TestWalletSource {
	secret_key: SecretKey,
	utxos: RefCell<Vec<Utxo>>,
	secp: Secp256k1<bitcoin::secp256k1::All>,
}

impl TestWalletSource {
	pub fn new(secret_key: SecretKey) -> Self {
		Self {
			secret_key,
			utxos: RefCell::new(Vec::new()),
			secp: Secp256k1::new(),
		}
	}

	pub fn add_utxo(&self, outpoint: bitcoin::OutPoint, value: u64) -> TxOut {
		let public_key = bitcoin::PublicKey::new(self.secret_key.public_key(&self.secp));
		let utxo = Utxo::new_p2pkh(outpoint, value, &public_key.pubkey_hash());
		self.utxos.borrow_mut().push(utxo.clone());
		utxo.output
	}

	pub fn add_custom_utxo(&self, utxo: Utxo) -> TxOut {
		let output = utxo.output.clone();
		self.utxos.borrow_mut().push(utxo);
		output
	}

	pub fn remove_utxo(&self, outpoint: bitcoin::OutPoint) {
		self.utxos.borrow_mut().retain(|utxo| utxo.outpoint != outpoint);
	}
}

impl WalletSource for TestWalletSource {
	fn list_confirmed_utxos(&self) -> Result<Vec<Utxo>, ()> {
		Ok(self.utxos.borrow().clone())
	}

	fn get_change_script(&self) -> Result<ScriptBuf, ()> {
		let public_key = bitcoin::PublicKey::new(self.secret_key.public_key(&self.secp));
		Ok(ScriptBuf::new_p2pkh(&public_key.pubkey_hash()))
	}

	fn sign_psbt(&self, psbt: PartiallySignedTransaction) -> Result<Transaction, ()> {
		let mut tx = psbt.extract_tx();
		let utxos = self.utxos.borrow();
		for i in 0..tx.input.len() {
			if let Some(utxo) = utxos.iter().find(|utxo| utxo.outpoint == tx.input[i].previous_output) {
				let sighash = SighashCache::new(&tx)
					.legacy_signature_hash(i, &utxo.output.script_pubkey, EcdsaSighashType::All as u32)
					.map_err(|_| ())?;
				let sig = self.secp.sign_ecdsa(&(*sighash.as_raw_hash()).into(), &self.secret_key);
				let bitcoin_sig = bitcoin::ecdsa::Signature { sig, hash_ty: EcdsaSighashType::All };
				tx.input[i].script_sig = Builder::new()
					.push_slice(&bitcoin_sig.serialize())
					.push_slice(&self.secret_key.public_key(&self.secp).serialize())
					.into_script();
			}
		}
		Ok(tx)
	}
}
*/<|MERGE_RESOLUTION|>--- conflicted
+++ resolved
@@ -7,12 +7,9 @@
 // You may not use this file except in accordance with one or both of these
 // licenses.
 
-<<<<<<< HEAD
 /*
-=======
 use crate::blinded_path::BlindedPath;
 use crate::blinded_path::payment::ReceiveTlvs;
->>>>>>> 475f736c
 use crate::chain;
 use crate::chain::WatchedOutput;
 use crate::chain::chaininterface;
