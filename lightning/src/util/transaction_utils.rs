--- conflicted
+++ resolved
@@ -7,8 +7,6 @@
 // You may not use this file except in accordance with one or both of these
 // licenses.
 
-//! Transaction utilities
-
 use bitcoin::blockdata::transaction::{Transaction, TxOut};
 use bitcoin::blockdata::script::ScriptBuf;
 use bitcoin::consensus::Encodable;
@@ -22,7 +20,6 @@
 use crate::io_extras::sink;
 use core::cmp::Ordering;
 
-/// Sort outputs
 pub fn sort_outputs<T, C : Fn(&T, &T) -> Ordering>(outputs: &mut Vec<(TxOut, T)>, tie_breaker: C) {
 	outputs.sort_unstable_by(|a, b| {
 		a.0.value.cmp(&b.0.value).then_with(|| {
@@ -38,11 +35,7 @@
 /// Assumes at least one input will have a witness (ie spends a segwit output).
 /// Returns an Err(()) if the requested feerate cannot be met.
 /// Returns the expected maximum weight of the fully signed transaction on success.
-<<<<<<< HEAD
-pub fn maybe_add_change_output(tx: &mut Transaction, input_value: u64, witness_max_weight: usize, feerate_sat_per_1000_weight: u32, change_destination_script: Script) -> Result<usize, ()> {
-=======
 pub(crate) fn maybe_add_change_output(tx: &mut Transaction, input_value: u64, witness_max_weight: u64, feerate_sat_per_1000_weight: u32, change_destination_script: ScriptBuf) -> Result<u64, ()> {
->>>>>>> 475f736c
 	if input_value > MAX_VALUE_MSAT / 1000 { return Err(()); }
 
 	const WITNESS_FLAG_BYTES: u64 = 2;
