// This file is Copyright its original authors, visible in version control
// history.
//
// This file is licensed under the Apache License, Version 2.0 <LICENSE-APACHE
// or http://www.apache.org/licenses/LICENSE-2.0> or the MIT license
// <LICENSE-MIT or http://opensource.org/licenses/MIT>, at your option.
// You may not use this file except in accordance with one or both of these
// licenses.

//! Utilities for bumping transactions originating from [`Event`]s.
//!
//! [`Event`]: crate::events::Event

use alloc::collections::BTreeMap;
use core::ops::Deref;

use crate::chain::chaininterface::{BroadcasterInterface, fee_for_weight};
use crate::chain::ClaimId;
use crate::io_extras::sink;
use crate::ln::channel::ANCHOR_OUTPUT_VALUE_SATOSHI;
use crate::ln::types::ChannelId;
use crate::ln::chan_utils;
use crate::ln::chan_utils::{
	ANCHOR_INPUT_WITNESS_WEIGHT, HTLC_SUCCESS_INPUT_ANCHOR_WITNESS_WEIGHT,
	HTLC_TIMEOUT_INPUT_ANCHOR_WITNESS_WEIGHT, HTLCOutputInCommitment
};
use crate::prelude::*;
use crate::sign::{
	ChannelDerivationParameters, HTLCDescriptor, SignerProvider, P2WPKH_WITNESS_WEIGHT
};
use crate::sign::ecdsa::{EcdsaChannelSigner, WriteableEcdsaChannelSigner};
use crate::sync::Mutex;
use crate::util::logger::Logger;

use bitcoin::{OutPoint, PubkeyHash, Sequence, ScriptBuf, Transaction, TxIn, TxOut, Witness, WPubkeyHash};
use bitcoin::blockdata::constants::WITNESS_SCALE_FACTOR;
use bitcoin::blockdata::locktime::absolute::LockTime;
use bitcoin::consensus::Encodable;
use bitcoin::psbt::PartiallySignedTransaction;
use bitcoin::secp256k1;
use bitcoin::secp256k1::{PublicKey, Secp256k1};
use bitcoin::secp256k1::ecdsa::Signature;

pub(crate) const EMPTY_SCRIPT_SIG_WEIGHT: u64 = 1 /* empty script_sig */ * WITNESS_SCALE_FACTOR as u64;

const BASE_INPUT_SIZE: u64 = 32 /* txid */ + 4 /* vout */ + 4 /* sequence */;

pub(crate) const BASE_INPUT_WEIGHT: u64 = BASE_INPUT_SIZE * WITNESS_SCALE_FACTOR as u64;

/// A descriptor used to sign for a commitment transaction's anchor output.
#[derive(Clone, Debug, PartialEq, Eq)]
pub struct AnchorDescriptor {
	/// The parameters required to derive the signer for the anchor input.
	pub channel_derivation_parameters: ChannelDerivationParameters,
	/// The transaction input's outpoint corresponding to the commitment transaction's anchor
	/// output.
	pub outpoint: OutPoint,
}

impl AnchorDescriptor {
	/// Returns the UTXO to be spent by the anchor input, which can be obtained via
	/// [`Self::unsigned_tx_input`].
	pub fn previous_utxo(&self) -> TxOut {
		TxOut {
			script_pubkey: self.witness_script().to_v0_p2wsh(),
			value: ANCHOR_OUTPUT_VALUE_SATOSHI,
		}
	}

	/// Returns the unsigned transaction input spending the anchor output in the commitment
	/// transaction.
	pub fn unsigned_tx_input(&self) -> TxIn {
		TxIn {
			previous_output: self.outpoint.clone(),
			script_sig: ScriptBuf::new(),
			sequence: Sequence::ENABLE_RBF_NO_LOCKTIME,
			witness: Witness::new(),
		}
	}

	/// Returns the witness script of the anchor output in the commitment transaction.
	pub fn witness_script(&self) -> ScriptBuf {
		let channel_params = self.channel_derivation_parameters.transaction_parameters.as_holder_broadcastable();
		chan_utils::get_anchor_redeemscript(&channel_params.broadcaster_pubkeys().funding_pubkey)
	}

	/// Returns the fully signed witness required to spend the anchor output in the commitment
	/// transaction.
	pub fn tx_input_witness(&self, signature: &Signature) -> Witness {
		let channel_params = self.channel_derivation_parameters.transaction_parameters.as_holder_broadcastable();
		chan_utils::build_anchor_input_witness(&channel_params.broadcaster_pubkeys().funding_pubkey, signature)
	}

	/// Derives the channel signer required to sign the anchor input.
	pub fn derive_channel_signer<S: WriteableEcdsaChannelSigner, SP: Deref>(&self, signer_provider: &SP) -> S
	where
		SP::Target: SignerProvider<EcdsaSigner= S>
	{
		let mut signer = signer_provider.derive_channel_signer(
			self.channel_derivation_parameters.value_satoshis,
			self.channel_derivation_parameters.keys_id,
		);
		signer.provide_channel_parameters(&self.channel_derivation_parameters.transaction_parameters);
		signer
	}
}

/// Represents the different types of transactions, originating from LDK, to be bumped.
#[derive(Clone, Debug, PartialEq, Eq)]
pub enum BumpTransactionEvent {
	/// Indicates that a channel featuring anchor outputs is to be closed by broadcasting the local
	/// commitment transaction. Since commitment transactions have a static feerate pre-agreed upon,
	/// they may need additional fees to be attached through a child transaction using the popular
	/// [Child-Pays-For-Parent](https://bitcoinops.org/en/topics/cpfp) fee bumping technique. This
	/// child transaction must include the anchor input described within `anchor_descriptor` along
	/// with additional inputs to meet the target feerate. Failure to meet the target feerate
	/// decreases the confirmation odds of the transaction package (which includes the commitment
	/// and child anchor transactions), possibly resulting in a loss of funds. Once the transaction
	/// is constructed, it must be fully signed for and broadcast by the consumer of the event
	/// along with the `commitment_tx` enclosed. Note that the `commitment_tx` must always be
	/// broadcast first, as the child anchor transaction depends on it.
	///
	/// The consumer should be able to sign for any of the additional inputs included within the
	/// child anchor transaction. To sign its anchor input, an [`EcdsaChannelSigner`] should be
	/// re-derived through [`AnchorDescriptor::derive_channel_signer`]. The anchor input signature
	/// can be computed with [`EcdsaChannelSigner::sign_holder_anchor_input`], which can then be
	/// provided to [`build_anchor_input_witness`] along with the `funding_pubkey` to obtain the
	/// full witness required to spend.
	///
	/// It is possible to receive more than one instance of this event if a valid child anchor
	/// transaction is never broadcast or is but not with a sufficient fee to be mined. Care should
	/// be taken by the consumer of the event to ensure any future iterations of the child anchor
	/// transaction adhere to the [Replace-By-Fee
	/// rules](https://github.com/bitcoin/bitcoin/blob/master/doc/policy/mempool-replacements.md)
	/// for fee bumps to be accepted into the mempool, and eventually the chain. As the frequency of
	/// these events is not user-controlled, users may ignore/drop the event if they are no longer
	/// able to commit external confirmed funds to the child anchor transaction.
	///
	/// The set of `pending_htlcs` on the commitment transaction to be broadcast can be inspected to
	/// determine whether a significant portion of the channel's funds are allocated to HTLCs,
	/// enabling users to make their own decisions regarding the importance of the commitment
	/// transaction's confirmation. Note that this is not required, but simply exists as an option
	/// for users to override LDK's behavior. On commitments with no HTLCs (indicated by those with
	/// an empty `pending_htlcs`), confirmation of the commitment transaction can be considered to
	/// be not urgent.
	///
	/// [`EcdsaChannelSigner`]: crate::sign::ecdsa::EcdsaChannelSigner
	/// [`EcdsaChannelSigner::sign_holder_anchor_input`]: crate::sign::ecdsa::EcdsaChannelSigner::sign_holder_anchor_input
	/// [`build_anchor_input_witness`]: crate::ln::chan_utils::build_anchor_input_witness
	ChannelClose {
		/// The `channel_id` of the channel which has been closed.
		channel_id: ChannelId,
		/// Counterparty in the closed channel.
		counterparty_node_id: PublicKey,
		/// The unique identifier for the claim of the anchor output in the commitment transaction.
		///
		/// The identifier must map to the set of external UTXOs assigned to the claim, such that
		/// they can be reused when a new claim with the same identifier needs to be made, resulting
		/// in a fee-bumping attempt.
		claim_id: ClaimId,
		/// The target feerate that the transaction package, which consists of the commitment
		/// transaction and the to-be-crafted child anchor transaction, must meet.
		package_target_feerate_sat_per_1000_weight: u32,
		/// The channel's commitment transaction to bump the fee of. This transaction should be
		/// broadcast along with the anchor transaction constructed as a result of consuming this
		/// event.
		commitment_tx: Transaction,
		/// The absolute fee in satoshis of the commitment transaction. This can be used along the
		/// with weight of the commitment transaction to determine its feerate.
		commitment_tx_fee_satoshis: u64,
		/// The descriptor to sign the anchor input of the anchor transaction constructed as a
		/// result of consuming this event.
		anchor_descriptor: AnchorDescriptor,
		/// The set of pending HTLCs on the commitment transaction that need to be resolved once the
		/// commitment transaction confirms.
		pending_htlcs: Vec<HTLCOutputInCommitment>,
	},
	/// Indicates that a channel featuring anchor outputs has unilaterally closed on-chain by a
	/// holder commitment transaction and its HTLC(s) need to be resolved on-chain. With the
	/// zero-HTLC-transaction-fee variant of anchor outputs, the pre-signed HTLC
	/// transactions have a zero fee, thus requiring additional inputs and/or outputs to be attached
	/// for a timely confirmation within the chain. These additional inputs and/or outputs must be
	/// appended to the resulting HTLC transaction to meet the target feerate. Failure to meet the
	/// target feerate decreases the confirmation odds of the transaction, possibly resulting in a
	/// loss of funds. Once the transaction meets the target feerate, it must be signed for and
	/// broadcast by the consumer of the event.
	///
	/// The consumer should be able to sign for any of the non-HTLC inputs added to the resulting
	/// HTLC transaction. To sign HTLC inputs, an [`EcdsaChannelSigner`] should be re-derived
	/// through [`HTLCDescriptor::derive_channel_signer`]. Each HTLC input's signature can be
	/// computed with [`EcdsaChannelSigner::sign_holder_htlc_transaction`], which can then be
	/// provided to [`HTLCDescriptor::tx_input_witness`] to obtain the fully signed witness required
	/// to spend.
	///
	/// It is possible to receive more than one instance of this event if a valid HTLC transaction
	/// is never broadcast or is but not with a sufficient fee to be mined. Care should be taken by
	/// the consumer of the event to ensure any future iterations of the HTLC transaction adhere to
	/// the [Replace-By-Fee
	/// rules](https://github.com/bitcoin/bitcoin/blob/master/doc/policy/mempool-replacements.md)
	/// for fee bumps to be accepted into the mempool, and eventually the chain. As the frequency of
	/// these events is not user-controlled, users may ignore/drop the event if either they are no
	/// longer able to commit external confirmed funds to the HTLC transaction or the fee committed
	/// to the HTLC transaction is greater in value than the HTLCs being claimed.
	///
	/// [`EcdsaChannelSigner`]: crate::sign::ecdsa::EcdsaChannelSigner
	/// [`EcdsaChannelSigner::sign_holder_htlc_transaction`]: crate::sign::ecdsa::EcdsaChannelSigner::sign_holder_htlc_transaction
	HTLCResolution {
		/// The `channel_id` of the channel which has been closed.
		channel_id: ChannelId,
		/// Counterparty in the closed channel.
		counterparty_node_id: PublicKey,
		/// The unique identifier for the claim of the HTLCs in the confirmed commitment
		/// transaction.
		///
		/// The identifier must map to the set of external UTXOs assigned to the claim, such that
		/// they can be reused when a new claim with the same identifier needs to be made, resulting
		/// in a fee-bumping attempt.
		claim_id: ClaimId,
		/// The target feerate that the resulting HTLC transaction must meet.
		target_feerate_sat_per_1000_weight: u32,
		/// The set of pending HTLCs on the confirmed commitment that need to be claimed, preferably
		/// by the same transaction.
		htlc_descriptors: Vec<HTLCDescriptor>,
		/// The locktime required for the resulting HTLC transaction.
		tx_lock_time: LockTime,
	},
}

/// An input that must be included in a transaction when performing coin selection through
/// [`CoinSelectionSource::select_confirmed_utxos`]. It is guaranteed to be a SegWit input, so it
/// must have an empty [`TxIn::script_sig`] when spent.
#[derive(Clone, Debug, Hash, PartialOrd, Ord, PartialEq, Eq)]
pub struct Input {
	/// The unique identifier of the input.
	pub outpoint: OutPoint,
	/// The UTXO being spent by the input.
	pub previous_utxo: TxOut,
	/// The upper-bound weight consumed by the input's full [`TxIn::script_sig`] and
	/// [`TxIn::witness`], each with their lengths included, required to satisfy the output's
	/// script.
	pub satisfaction_weight: u64,
}

/// An unspent transaction output that is available to spend resulting from a successful
/// [`CoinSelection`] attempt.
#[derive(Clone, Debug, Hash, PartialOrd, Ord, PartialEq, Eq)]
pub struct Utxo {
	/// The unique identifier of the output.
	pub outpoint: OutPoint,
	/// The output to spend.
	pub output: TxOut,
	/// The upper-bound weight consumed by the input's full [`TxIn::script_sig`] and [`TxIn::witness`], each
	/// with their lengths included, required to satisfy the output's script. The weight consumed by
	/// the input's `script_sig` must account for [`WITNESS_SCALE_FACTOR`].
	pub satisfaction_weight: u64,
}

impl Utxo {
	/// Returns a `Utxo` with the `satisfaction_weight` estimate for a legacy P2PKH output.
	pub fn new_p2pkh(outpoint: OutPoint, value: u64, pubkey_hash: &PubkeyHash) -> Self {
		let script_sig_size = 1 /* script_sig length */ +
			1 /* OP_PUSH73 */ +
			73 /* sig including sighash flag */ +
			1 /* OP_PUSH33 */ +
			33 /* pubkey */;
		Self {
			outpoint,
			output: TxOut {
				value,
				script_pubkey: ScriptBuf::new_p2pkh(pubkey_hash),
			},
			satisfaction_weight: script_sig_size * WITNESS_SCALE_FACTOR as u64 + 1 /* empty witness */,
		}
	}

	/// Returns a `Utxo` with the `satisfaction_weight` estimate for a P2WPKH nested in P2SH output.
	pub fn new_nested_p2wpkh(outpoint: OutPoint, value: u64, pubkey_hash: &WPubkeyHash) -> Self {
		let script_sig_size = 1 /* script_sig length */ +
			1 /* OP_0 */ +
			1 /* OP_PUSH20 */ +
			20 /* pubkey_hash */;
		Self {
			outpoint,
			output: TxOut {
				value,
				script_pubkey: ScriptBuf::new_p2sh(&ScriptBuf::new_v0_p2wpkh(pubkey_hash).script_hash()),
			},
			satisfaction_weight: script_sig_size * WITNESS_SCALE_FACTOR as u64 + P2WPKH_WITNESS_WEIGHT,
		}
	}

	/// Returns a `Utxo` with the `satisfaction_weight` estimate for a SegWit v0 P2WPKH output.
	pub fn new_v0_p2wpkh(outpoint: OutPoint, value: u64, pubkey_hash: &WPubkeyHash) -> Self {
		Self {
			outpoint,
			output: TxOut {
				value,
				script_pubkey: ScriptBuf::new_v0_p2wpkh(pubkey_hash),
			},
			satisfaction_weight: EMPTY_SCRIPT_SIG_WEIGHT + P2WPKH_WITNESS_WEIGHT,
		}
	}
}

/// The result of a successful coin selection attempt for a transaction requiring additional UTXOs
/// to cover its fees.
#[derive(Clone, Debug)]
pub struct CoinSelection {
	/// The set of UTXOs (with at least 1 confirmation) to spend and use within a transaction
	/// requiring additional fees.
	pub confirmed_utxos: Vec<Utxo>,
	/// An additional output tracking whether any change remained after coin selection. This output
	/// should always have a value above dust for its given `script_pubkey`. It should not be
	/// spent until the transaction it belongs to confirms to ensure mempool descendant limits are
	/// not met. This implies no other party should be able to spend it except us.
	pub change_output: Option<TxOut>,
}

/// An abstraction over a bitcoin wallet that can perform coin selection over a set of UTXOs and can
/// sign for them. The coin selection method aims to mimic Bitcoin Core's `fundrawtransaction` RPC,
/// which most wallets should be able to satisfy. Otherwise, consider implementing [`WalletSource`],
/// which can provide a default implementation of this trait when used with [`Wallet`].
pub trait CoinSelectionSource {
	/// Performs coin selection of a set of UTXOs, with at least 1 confirmation each, that are
	/// available to spend. Implementations are free to pick their coin selection algorithm of
	/// choice, as long as the following requirements are met:
	///
	/// 1. `must_spend` contains a set of [`Input`]s that must be included in the transaction
	///    throughout coin selection, but must not be returned as part of the result.
	/// 2. `must_pay_to` contains a set of [`TxOut`]s that must be included in the transaction
	///    throughout coin selection. In some cases, like when funding an anchor transaction, this
	///    set is empty. Implementations should ensure they handle this correctly on their end,
	///    e.g., Bitcoin Core's `fundrawtransaction` RPC requires at least one output to be
	///    provided, in which case a zero-value empty OP_RETURN output can be used instead.
	/// 3. Enough inputs must be selected/contributed for the resulting transaction (including the
	///    inputs and outputs noted above) to meet `target_feerate_sat_per_1000_weight`.
	///
	/// Implementations must take note that [`Input::satisfaction_weight`] only tracks the weight of
	/// the input's `script_sig` and `witness`. Some wallets, like Bitcoin Core's, may require
	/// providing the full input weight. Failing to do so may lead to underestimating fee bumps and
	/// delaying block inclusion.
	///
	/// The `claim_id` must map to the set of external UTXOs assigned to the claim, such that they
	/// can be re-used within new fee-bumped iterations of the original claiming transaction,
	/// ensuring that claims don't double spend each other. If a specific `claim_id` has never had a
	/// transaction associated with it, and all of the available UTXOs have already been assigned to
	/// other claims, implementations must be willing to double spend their UTXOs. The choice of
	/// which UTXOs to double spend is left to the implementation, but it must strive to keep the
	/// set of other claims being double spent to a minimum.
	fn select_confirmed_utxos(
		&self, claim_id: ClaimId, must_spend: Vec<Input>, must_pay_to: &[TxOut],
		target_feerate_sat_per_1000_weight: u32,
	) -> Result<CoinSelection, ()>;
	/// Signs and provides the full witness for all inputs within the transaction known to the
	/// trait (i.e., any provided via [`CoinSelectionSource::select_confirmed_utxos`]).
	///
	/// If your wallet does not support signing PSBTs you can call `psbt.extract_tx()` to get the
	/// unsigned transaction and then sign it with your wallet.
	fn sign_psbt(&self, psbt: PartiallySignedTransaction) -> Result<Transaction, ()>;
}

/// An alternative to [`CoinSelectionSource`] that can be implemented and used along [`Wallet`] to
/// provide a default implementation to [`CoinSelectionSource`].
pub trait WalletSource {
	/// Returns all UTXOs, with at least 1 confirmation each, that are available to spend.
	fn list_confirmed_utxos(&self) -> Result<Vec<Utxo>, ()>;
	/// Returns a script to use for change above dust resulting from a successful coin selection
	/// attempt.
	fn get_change_script(&self) -> Result<ScriptBuf, ()>;
	/// Signs and provides the full [`TxIn::script_sig`] and [`TxIn::witness`] for all inputs within
	/// the transaction known to the wallet (i.e., any provided via
	/// [`WalletSource::list_confirmed_utxos`]).
	///
	/// If your wallet does not support signing PSBTs you can call `psbt.extract_tx()` to get the
	/// unsigned transaction and then sign it with your wallet.
	fn sign_psbt(&self, psbt: PartiallySignedTransaction) -> Result<Transaction, ()>;
}

/// A wrapper over [`WalletSource`] that implements [`CoinSelection`] by preferring UTXOs that would
/// avoid conflicting double spends. If not enough UTXOs are available to do so, conflicting double
/// spends may happen.
pub struct Wallet<W: Deref, L: Deref>
where
	W::Target: WalletSource,
	L::Target: Logger
{
	source: W,
	logger: L,
	// TODO: Do we care about cleaning this up once the UTXOs have a confirmed spend? We can do so
	// by checking whether any UTXOs that exist in the map are no longer returned in
	// `list_confirmed_utxos`.
	locked_utxos: Mutex<HashMap<OutPoint, ClaimId>>,
}

impl<W: Deref, L: Deref> Wallet<W, L>
where
	W::Target: WalletSource,
	L::Target: Logger
{
	/// Returns a new instance backed by the given [`WalletSource`] that serves as an implementation
	/// of [`CoinSelectionSource`].
	pub fn new(source: W, logger: L) -> Self {
		Self { source, logger, locked_utxos: Mutex::new(new_hash_map()) }
	}

	/// Performs coin selection on the set of UTXOs obtained from
	/// [`WalletSource::list_confirmed_utxos`]. Its algorithm can be described as "smallest
	/// above-dust-after-spend first", with a slight twist: we may skip UTXOs that are above dust at
	/// the target feerate after having spent them in a separate claim transaction if
	/// `force_conflicting_utxo_spend` is unset to avoid producing conflicting transactions. If
	/// `tolerate_high_network_feerates` is set, we'll attempt to spend UTXOs that contribute at
	/// least 1 satoshi at the current feerate, otherwise, we'll only attempt to spend those which
	/// contribute at least twice their fee.
	fn select_confirmed_utxos_internal(
		&self, utxos: &[Utxo], claim_id: ClaimId, force_conflicting_utxo_spend: bool,
		tolerate_high_network_feerates: bool, target_feerate_sat_per_1000_weight: u32,
		preexisting_tx_weight: u64, input_amount_sat: u64, target_amount_sat: u64,
	) -> Result<CoinSelection, ()> {
		let mut locked_utxos = self.locked_utxos.lock().unwrap();
		let mut eligible_utxos = utxos.iter().filter_map(|utxo| {
			if let Some(utxo_claim_id) = locked_utxos.get(&utxo.outpoint) {
				if *utxo_claim_id != claim_id && !force_conflicting_utxo_spend {
					log_trace!(self.logger, "Skipping UTXO {} to prevent conflicting spend", utxo.outpoint);
					return None;
				}
			}
			let fee_to_spend_utxo = fee_for_weight(
				target_feerate_sat_per_1000_weight, BASE_INPUT_WEIGHT + utxo.satisfaction_weight,
			);
			let should_spend = if tolerate_high_network_feerates {
				utxo.output.value > fee_to_spend_utxo
			} else {
				utxo.output.value >= fee_to_spend_utxo * 2
			};
			if should_spend {
				Some((utxo, fee_to_spend_utxo))
			} else {
				log_trace!(self.logger, "Skipping UTXO {} due to dust proximity after spend", utxo.outpoint);
				None
			}
		}).collect::<Vec<_>>();
		eligible_utxos.sort_unstable_by_key(|(utxo, _)| utxo.output.value);

		let mut selected_amount = input_amount_sat;
		let mut total_fees = fee_for_weight(target_feerate_sat_per_1000_weight, preexisting_tx_weight);
		let mut selected_utxos = Vec::new();
		for (utxo, fee_to_spend_utxo) in eligible_utxos {
			if selected_amount >= target_amount_sat + total_fees {
				break;
			}
			selected_amount += utxo.output.value;
			total_fees += fee_to_spend_utxo;
			selected_utxos.push(utxo.clone());
		}
		if selected_amount < target_amount_sat + total_fees {
			log_debug!(self.logger, "Insufficient funds to meet target feerate {} sat/kW",
				target_feerate_sat_per_1000_weight);
			return Err(());
		}
		for utxo in &selected_utxos {
			locked_utxos.insert(utxo.outpoint, claim_id);
		}
		core::mem::drop(locked_utxos);

		let remaining_amount = selected_amount - target_amount_sat - total_fees;
		let change_script = self.source.get_change_script()?;
		let change_output_fee = fee_for_weight(
			target_feerate_sat_per_1000_weight,
			(8 /* value */ + change_script.consensus_encode(&mut sink()).unwrap() as u64) *
				WITNESS_SCALE_FACTOR as u64,
		);
		let change_output_amount = remaining_amount.saturating_sub(change_output_fee);
		let change_output = if change_output_amount < change_script.dust_value().to_sat() {
			log_debug!(self.logger, "Coin selection attempt did not yield change output");
			None
		} else {
			Some(TxOut { script_pubkey: change_script, value: change_output_amount })
		};

		Ok(CoinSelection {
			confirmed_utxos: selected_utxos,
			change_output,
		})
	}
}

impl<W: Deref, L: Deref> CoinSelectionSource for Wallet<W, L>
where
	W::Target: WalletSource,
	L::Target: Logger
{
	fn select_confirmed_utxos(
		&self, claim_id: ClaimId, must_spend: Vec<Input>, must_pay_to: &[TxOut],
		target_feerate_sat_per_1000_weight: u32,
	) -> Result<CoinSelection, ()> {
		let utxos = self.source.list_confirmed_utxos()?;
		// TODO: Use fee estimation utils when we upgrade to bitcoin v0.30.0.
		const BASE_TX_SIZE: u64 = 4 /* version */ + 1 /* input count */ + 1 /* output count */ + 4 /* locktime */;
		let total_output_size: u64 = must_pay_to.iter().map(|output|
			8 /* value */ + 1 /* script len */ + output.script_pubkey.len() as u64
		).sum();
		let total_satisfaction_weight: u64 = must_spend.iter().map(|input| input.satisfaction_weight).sum();
		let total_input_weight = (BASE_INPUT_WEIGHT * must_spend.len() as u64) + total_satisfaction_weight;

		let preexisting_tx_weight = 2 /* segwit marker & flag */ + total_input_weight +
			((BASE_TX_SIZE + total_output_size) * WITNESS_SCALE_FACTOR as u64);
		let input_amount_sat: u64 = must_spend.iter().map(|input| input.previous_utxo.value).sum();
		let target_amount_sat = must_pay_to.iter().map(|output| output.value).sum();
		let do_coin_selection = |force_conflicting_utxo_spend: bool, tolerate_high_network_feerates: bool| {
			log_debug!(self.logger, "Attempting coin selection targeting {} sat/kW (force_conflicting_utxo_spend = {}, tolerate_high_network_feerates = {})",
				target_feerate_sat_per_1000_weight, force_conflicting_utxo_spend, tolerate_high_network_feerates);
			self.select_confirmed_utxos_internal(
				&utxos, claim_id, force_conflicting_utxo_spend, tolerate_high_network_feerates,
				target_feerate_sat_per_1000_weight, preexisting_tx_weight, input_amount_sat, target_amount_sat,
			)
		};
		do_coin_selection(false, false)
			.or_else(|_| do_coin_selection(false, true))
			.or_else(|_| do_coin_selection(true, false))
			.or_else(|_| do_coin_selection(true, true))
	}

	fn sign_psbt(&self, psbt: PartiallySignedTransaction) -> Result<Transaction, ()> {
		self.source.sign_psbt(psbt)
	}
}

/// A handler for [`Event::BumpTransaction`] events that sources confirmed UTXOs from a
/// [`CoinSelectionSource`] to fee bump transactions via Child-Pays-For-Parent (CPFP) or
/// Replace-By-Fee (RBF).
///
/// [`Event::BumpTransaction`]: crate::events::Event::BumpTransaction
pub struct BumpTransactionEventHandler<B: Deref, C: Deref, SP: Deref, L: Deref>
where
	B::Target: BroadcasterInterface,
	C::Target: CoinSelectionSource,
	SP::Target: SignerProvider,
	L::Target: Logger,
{
	broadcaster: B,
	utxo_source: C,
	signer_provider: SP,
	logger: L,
	secp: Secp256k1<secp256k1::All>,
}

impl<B: Deref, C: Deref, SP: Deref, L: Deref> BumpTransactionEventHandler<B, C, SP, L>
where
	B::Target: BroadcasterInterface,
	C::Target: CoinSelectionSource,
	SP::Target: SignerProvider,
	L::Target: Logger,
{
	/// Returns a new instance capable of handling [`Event::BumpTransaction`] events.
	///
	/// [`Event::BumpTransaction`]: crate::events::Event::BumpTransaction
	pub fn new(broadcaster: B, utxo_source: C, signer_provider: SP, logger: L) -> Self {
		Self {
			broadcaster,
			utxo_source,
			signer_provider,
			logger,
			secp: Secp256k1::new(),
		}
	}

	/// Updates a transaction with the result of a successful coin selection attempt.
	fn process_coin_selection(&self, tx: &mut Transaction, coin_selection: &CoinSelection) {
		for utxo in coin_selection.confirmed_utxos.iter() {
			tx.input.push(TxIn {
				previous_output: utxo.outpoint,
				script_sig: ScriptBuf::new(),
				sequence: Sequence::ZERO,
				witness: Witness::new(),
			});
		}
		if let Some(change_output) = coin_selection.change_output.clone() {
			tx.output.push(change_output);
		} else if tx.output.is_empty() {
			// We weren't provided a change output, likely because the input set was a perfect
			// match, but we still need to have at least one output in the transaction for it to be
			// considered standard. We choose to go with an empty OP_RETURN as it is the cheapest
			// way to include a dummy output.
			log_debug!(self.logger, "Including dummy OP_RETURN output since an output is needed and a change output was not provided");
			tx.output.push(TxOut {
				value: 0,
				script_pubkey: ScriptBuf::new_op_return(&[]),
			});
		}
	}

	/// Handles a [`BumpTransactionEvent::ChannelClose`] event variant by producing a fully-signed
	/// transaction spending an anchor output of the commitment transaction to bump its fee and
	/// broadcasts them to the network as a package.
	fn handle_channel_close(
		&self, claim_id: ClaimId, package_target_feerate_sat_per_1000_weight: u32,
		commitment_tx: &Transaction, commitment_tx_fee_sat: u64, anchor_descriptor: &AnchorDescriptor,
	) -> Result<(), ()> {
		// Our commitment transaction already has fees allocated to it, so we should take them into
		// account. We do so by pretending the commitment tranasction's fee and weight are part of
		// the anchor input.
		let mut anchor_utxo = anchor_descriptor.previous_utxo();
		anchor_utxo.value += commitment_tx_fee_sat;
		let must_spend = vec![Input {
			outpoint: anchor_descriptor.outpoint,
			previous_utxo: anchor_utxo,
			satisfaction_weight: commitment_tx.weight().to_wu() + ANCHOR_INPUT_WITNESS_WEIGHT + EMPTY_SCRIPT_SIG_WEIGHT,
		}];

		log_debug!(self.logger, "Peforming coin selection for commitment package (commitment and anchor transaction) targeting {} sat/kW",
			package_target_feerate_sat_per_1000_weight);
		let coin_selection: CoinSelection = self.utxo_source.select_confirmed_utxos(
			claim_id, must_spend, &[], package_target_feerate_sat_per_1000_weight,
		)?;

		let mut anchor_tx = Transaction {
			version: 2,
			lock_time: LockTime::ZERO, // TODO: Use next best height.
			input: vec![anchor_descriptor.unsigned_tx_input()],
			output: vec![],
		};

<<<<<<< HEAD
		self.process_coin_selection(&mut anchor_tx, coin_selection);
		let anchor_txid = anchor_tx.txid();

		debug_assert_eq!(anchor_tx.output.len(), 1);
=======
		#[cfg(debug_assertions)]
		let total_satisfaction_weight = ANCHOR_INPUT_WITNESS_WEIGHT + EMPTY_SCRIPT_SIG_WEIGHT +
			coin_selection.confirmed_utxos.iter().map(|utxo| utxo.satisfaction_weight).sum::<u64>();
		#[cfg(debug_assertions)]
		let total_input_amount = must_spend_amount +
			coin_selection.confirmed_utxos.iter().map(|utxo| utxo.output.value).sum::<u64>();

		self.process_coin_selection(&mut anchor_tx, &coin_selection);
		let anchor_txid = anchor_tx.txid();

		// construct psbt
		let mut anchor_psbt = PartiallySignedTransaction::from_unsigned_tx(anchor_tx).unwrap();
		// add witness_utxo to anchor input
		anchor_psbt.inputs[0].witness_utxo = Some(anchor_descriptor.previous_utxo());
		// add witness_utxo to remaining inputs
		for (idx, utxo) in coin_selection.confirmed_utxos.into_iter().enumerate() {
			// add 1 to skip the anchor input
			let index = idx + 1;
			debug_assert_eq!(anchor_psbt.unsigned_tx.input[index].previous_output, utxo.outpoint);
			if utxo.output.script_pubkey.is_witness_program() {
				anchor_psbt.inputs[index].witness_utxo = Some(utxo.output);
			}
		}

		debug_assert_eq!(anchor_psbt.unsigned_tx.output.len(), 1);
		#[cfg(debug_assertions)]
		let unsigned_tx_weight = anchor_psbt.unsigned_tx.weight().to_wu() - (anchor_psbt.unsigned_tx.input.len() as u64 * EMPTY_SCRIPT_SIG_WEIGHT);
>>>>>>> 475f736c

		log_debug!(self.logger, "Signing anchor transaction {}", anchor_txid);
		anchor_tx = self.utxo_source.sign_psbt(anchor_psbt)?;

		let signer = anchor_descriptor.derive_channel_signer(&self.signer_provider);
		let anchor_sig = signer.sign_holder_anchor_input(&anchor_tx, 0, &self.secp)?;
		anchor_tx.input[0].witness = anchor_descriptor.tx_input_witness(&anchor_sig);

<<<<<<< HEAD
=======
		#[cfg(debug_assertions)] {
			let signed_tx_weight = anchor_tx.weight().to_wu();
			let expected_signed_tx_weight = unsigned_tx_weight + total_satisfaction_weight;
			// Our estimate should be within a 1% error margin of the actual weight and we should
			// never underestimate.
			assert!(expected_signed_tx_weight >= signed_tx_weight &&
				expected_signed_tx_weight - (expected_signed_tx_weight / 100) <= signed_tx_weight);

			let expected_package_fee = fee_for_weight(package_target_feerate_sat_per_1000_weight,
				signed_tx_weight + commitment_tx.weight().to_wu());
			let package_fee = total_input_amount -
				anchor_tx.output.iter().map(|output| output.value).sum::<u64>();
			// Our fee should be within a 5% error margin of the expected fee based on the
			// feerate and transaction weight and we should never pay less than required.
			let fee_error_margin = expected_package_fee * 5 / 100;
			assert!(package_fee >= expected_package_fee &&
				package_fee - fee_error_margin <= expected_package_fee);
		}

>>>>>>> 475f736c
		log_info!(self.logger, "Broadcasting anchor transaction {} to bump channel close with txid {}",
			anchor_txid, commitment_tx.txid());
		self.broadcaster.broadcast_transactions(&[&commitment_tx, &anchor_tx]);
		Ok(())
	}

	/// Handles a [`BumpTransactionEvent::HTLCResolution`] event variant by producing a
	/// fully-signed, fee-bumped HTLC transaction that is broadcast to the network.
	fn handle_htlc_resolution(
		&self, claim_id: ClaimId, target_feerate_sat_per_1000_weight: u32,
		htlc_descriptors: &[HTLCDescriptor], tx_lock_time: LockTime,
	) -> Result<(), ()> {
		let mut htlc_tx = Transaction {
			version: 2,
			lock_time: tx_lock_time,
			input: vec![],
			output: vec![],
		};
		let mut must_spend = Vec::with_capacity(htlc_descriptors.len());
		for htlc_descriptor in htlc_descriptors {
			let htlc_input = htlc_descriptor.unsigned_tx_input();
			must_spend.push(Input {
				outpoint: htlc_input.previous_output.clone(),
				previous_utxo: htlc_descriptor.previous_utxo(&self.secp),
				satisfaction_weight: EMPTY_SCRIPT_SIG_WEIGHT + if htlc_descriptor.preimage.is_some() {
					HTLC_SUCCESS_INPUT_ANCHOR_WITNESS_WEIGHT
				} else {
					HTLC_TIMEOUT_INPUT_ANCHOR_WITNESS_WEIGHT
				},
			});
			htlc_tx.input.push(htlc_input);
			let htlc_output = htlc_descriptor.tx_output(&self.secp);
			htlc_tx.output.push(htlc_output);
		}

		log_debug!(self.logger, "Peforming coin selection for HTLC transaction targeting {} sat/kW",
			target_feerate_sat_per_1000_weight);

<<<<<<< HEAD
		let coin_selection = self.utxo_source.select_confirmed_utxos(
			claim_id, must_spend, &htlc_tx.output, target_feerate_sat_per_1000_weight,
		)?;

		self.process_coin_selection(&mut htlc_tx, coin_selection);

		log_debug!(self.logger, "Signing HTLC transaction {}", htlc_tx.txid());
		htlc_tx = self.utxo_source.sign_tx(htlc_tx)?;
=======
		#[cfg(debug_assertions)]
		let must_spend_satisfaction_weight =
			must_spend.iter().map(|input| input.satisfaction_weight).sum::<u64>();
		#[cfg(debug_assertions)]
		let must_spend_amount =	must_spend.iter().map(|input| input.previous_utxo.value).sum::<u64>();

		let coin_selection: CoinSelection = self.utxo_source.select_confirmed_utxos(
			claim_id, must_spend, &htlc_tx.output, target_feerate_sat_per_1000_weight,
		)?;

		#[cfg(debug_assertions)]
		let total_satisfaction_weight = must_spend_satisfaction_weight +
			coin_selection.confirmed_utxos.iter().map(|utxo| utxo.satisfaction_weight).sum::<u64>();
		#[cfg(debug_assertions)]
		let total_input_amount = must_spend_amount +
			coin_selection.confirmed_utxos.iter().map(|utxo| utxo.output.value).sum::<u64>();

		self.process_coin_selection(&mut htlc_tx, &coin_selection);

		// construct psbt
		let mut htlc_psbt = PartiallySignedTransaction::from_unsigned_tx(htlc_tx).unwrap();
		// add witness_utxo to htlc inputs
		for (i, htlc_descriptor) in htlc_descriptors.iter().enumerate() {
			debug_assert_eq!(htlc_psbt.unsigned_tx.input[i].previous_output, htlc_descriptor.outpoint());
			htlc_psbt.inputs[i].witness_utxo = Some(htlc_descriptor.previous_utxo(&self.secp));
		}
		// add witness_utxo to remaining inputs
		for (idx, utxo) in coin_selection.confirmed_utxos.into_iter().enumerate() {
			// offset to skip the htlc inputs
			let index = idx + htlc_descriptors.len();
			debug_assert_eq!(htlc_psbt.unsigned_tx.input[index].previous_output, utxo.outpoint);
			if utxo.output.script_pubkey.is_witness_program() {
				htlc_psbt.inputs[index].witness_utxo = Some(utxo.output);
			}
		}

		#[cfg(debug_assertions)]
		let unsigned_tx_weight = htlc_psbt.unsigned_tx.weight().to_wu() - (htlc_psbt.unsigned_tx.input.len() as u64 * EMPTY_SCRIPT_SIG_WEIGHT);

		log_debug!(self.logger, "Signing HTLC transaction {}", htlc_psbt.unsigned_tx.txid());
		htlc_tx = self.utxo_source.sign_psbt(htlc_psbt)?;
>>>>>>> 475f736c

		let mut signers = BTreeMap::new();
		for (idx, htlc_descriptor) in htlc_descriptors.iter().enumerate() {
			let signer = signers.entry(htlc_descriptor.channel_derivation_parameters.keys_id)
				.or_insert_with(|| htlc_descriptor.derive_channel_signer(&self.signer_provider));
			let htlc_sig = signer.sign_holder_htlc_transaction(&htlc_tx, idx, htlc_descriptor, &self.secp)?;
			let witness_script = htlc_descriptor.witness_script(&self.secp);
			htlc_tx.input[idx].witness = htlc_descriptor.tx_input_witness(&htlc_sig, &witness_script);
		}

<<<<<<< HEAD
=======
		#[cfg(debug_assertions)] {
			let signed_tx_weight = htlc_tx.weight().to_wu();
			let expected_signed_tx_weight = unsigned_tx_weight + total_satisfaction_weight;
			// Our estimate should be within a 1% error margin of the actual weight and we should
			// never underestimate.
			assert!(expected_signed_tx_weight >= signed_tx_weight &&
				expected_signed_tx_weight - (expected_signed_tx_weight / 100) <= signed_tx_weight);

			let expected_signed_tx_fee = fee_for_weight(target_feerate_sat_per_1000_weight, signed_tx_weight);
			let signed_tx_fee = total_input_amount -
				htlc_tx.output.iter().map(|output| output.value).sum::<u64>();
			// Our fee should be within a 5% error margin of the expected fee based on the
			// feerate and transaction weight and we should never pay less than required.
			let fee_error_margin = expected_signed_tx_fee * 5 / 100;
			assert!(signed_tx_fee >= expected_signed_tx_fee &&
				signed_tx_fee - fee_error_margin <= expected_signed_tx_fee);
		}

>>>>>>> 475f736c
		log_info!(self.logger, "Broadcasting {}", log_tx!(htlc_tx));
		self.broadcaster.broadcast_transactions(&[&htlc_tx]);
		Ok(())
	}

	/// Handles all variants of [`BumpTransactionEvent`].
	pub fn handle_event(&self, event: &BumpTransactionEvent) {
		match event {
			BumpTransactionEvent::ChannelClose {
				claim_id, package_target_feerate_sat_per_1000_weight, commitment_tx,
				commitment_tx_fee_satoshis, anchor_descriptor, ..
			} => {
				log_info!(self.logger, "Handling channel close bump (claim_id = {}, commitment_txid = {})",
					log_bytes!(claim_id.0), commitment_tx.txid());
				if let Err(_) = self.handle_channel_close(
					*claim_id, *package_target_feerate_sat_per_1000_weight, commitment_tx,
					*commitment_tx_fee_satoshis, anchor_descriptor,
				) {
					log_error!(self.logger, "Failed bumping commitment transaction fee for {}",
						commitment_tx.txid());
				}
			}
			BumpTransactionEvent::HTLCResolution {
				claim_id, target_feerate_sat_per_1000_weight, htlc_descriptors, tx_lock_time, ..
			} => {
				log_info!(self.logger, "Handling HTLC bump (claim_id = {}, htlcs_to_claim = {})",
					log_bytes!(claim_id.0), log_iter!(htlc_descriptors.iter().map(|d| d.outpoint())));
				if let Err(_) = self.handle_htlc_resolution(
					*claim_id, *target_feerate_sat_per_1000_weight, htlc_descriptors, *tx_lock_time,
				) {
					log_error!(self.logger, "Failed bumping HTLC transaction fee for commitment {}",
						htlc_descriptors[0].commitment_txid);
				}
			}
		}
	}
}<|MERGE_RESOLUTION|>--- conflicted
+++ resolved
@@ -620,19 +620,6 @@
 			output: vec![],
 		};
 
-<<<<<<< HEAD
-		self.process_coin_selection(&mut anchor_tx, coin_selection);
-		let anchor_txid = anchor_tx.txid();
-
-		debug_assert_eq!(anchor_tx.output.len(), 1);
-=======
-		#[cfg(debug_assertions)]
-		let total_satisfaction_weight = ANCHOR_INPUT_WITNESS_WEIGHT + EMPTY_SCRIPT_SIG_WEIGHT +
-			coin_selection.confirmed_utxos.iter().map(|utxo| utxo.satisfaction_weight).sum::<u64>();
-		#[cfg(debug_assertions)]
-		let total_input_amount = must_spend_amount +
-			coin_selection.confirmed_utxos.iter().map(|utxo| utxo.output.value).sum::<u64>();
-
 		self.process_coin_selection(&mut anchor_tx, &coin_selection);
 		let anchor_txid = anchor_tx.txid();
 
@@ -651,9 +638,6 @@
 		}
 
 		debug_assert_eq!(anchor_psbt.unsigned_tx.output.len(), 1);
-		#[cfg(debug_assertions)]
-		let unsigned_tx_weight = anchor_psbt.unsigned_tx.weight().to_wu() - (anchor_psbt.unsigned_tx.input.len() as u64 * EMPTY_SCRIPT_SIG_WEIGHT);
->>>>>>> 475f736c
 
 		log_debug!(self.logger, "Signing anchor transaction {}", anchor_txid);
 		anchor_tx = self.utxo_source.sign_psbt(anchor_psbt)?;
@@ -662,28 +646,6 @@
 		let anchor_sig = signer.sign_holder_anchor_input(&anchor_tx, 0, &self.secp)?;
 		anchor_tx.input[0].witness = anchor_descriptor.tx_input_witness(&anchor_sig);
 
-<<<<<<< HEAD
-=======
-		#[cfg(debug_assertions)] {
-			let signed_tx_weight = anchor_tx.weight().to_wu();
-			let expected_signed_tx_weight = unsigned_tx_weight + total_satisfaction_weight;
-			// Our estimate should be within a 1% error margin of the actual weight and we should
-			// never underestimate.
-			assert!(expected_signed_tx_weight >= signed_tx_weight &&
-				expected_signed_tx_weight - (expected_signed_tx_weight / 100) <= signed_tx_weight);
-
-			let expected_package_fee = fee_for_weight(package_target_feerate_sat_per_1000_weight,
-				signed_tx_weight + commitment_tx.weight().to_wu());
-			let package_fee = total_input_amount -
-				anchor_tx.output.iter().map(|output| output.value).sum::<u64>();
-			// Our fee should be within a 5% error margin of the expected fee based on the
-			// feerate and transaction weight and we should never pay less than required.
-			let fee_error_margin = expected_package_fee * 5 / 100;
-			assert!(package_fee >= expected_package_fee &&
-				package_fee - fee_error_margin <= expected_package_fee);
-		}
-
->>>>>>> 475f736c
 		log_info!(self.logger, "Broadcasting anchor transaction {} to bump channel close with txid {}",
 			anchor_txid, commitment_tx.txid());
 		self.broadcaster.broadcast_transactions(&[&commitment_tx, &anchor_tx]);
@@ -722,32 +684,9 @@
 		log_debug!(self.logger, "Peforming coin selection for HTLC transaction targeting {} sat/kW",
 			target_feerate_sat_per_1000_weight);
 
-<<<<<<< HEAD
-		let coin_selection = self.utxo_source.select_confirmed_utxos(
-			claim_id, must_spend, &htlc_tx.output, target_feerate_sat_per_1000_weight,
-		)?;
-
-		self.process_coin_selection(&mut htlc_tx, coin_selection);
-
-		log_debug!(self.logger, "Signing HTLC transaction {}", htlc_tx.txid());
-		htlc_tx = self.utxo_source.sign_tx(htlc_tx)?;
-=======
-		#[cfg(debug_assertions)]
-		let must_spend_satisfaction_weight =
-			must_spend.iter().map(|input| input.satisfaction_weight).sum::<u64>();
-		#[cfg(debug_assertions)]
-		let must_spend_amount =	must_spend.iter().map(|input| input.previous_utxo.value).sum::<u64>();
-
 		let coin_selection: CoinSelection = self.utxo_source.select_confirmed_utxos(
 			claim_id, must_spend, &htlc_tx.output, target_feerate_sat_per_1000_weight,
 		)?;
-
-		#[cfg(debug_assertions)]
-		let total_satisfaction_weight = must_spend_satisfaction_weight +
-			coin_selection.confirmed_utxos.iter().map(|utxo| utxo.satisfaction_weight).sum::<u64>();
-		#[cfg(debug_assertions)]
-		let total_input_amount = must_spend_amount +
-			coin_selection.confirmed_utxos.iter().map(|utxo| utxo.output.value).sum::<u64>();
 
 		self.process_coin_selection(&mut htlc_tx, &coin_selection);
 
@@ -768,12 +707,8 @@
 			}
 		}
 
-		#[cfg(debug_assertions)]
-		let unsigned_tx_weight = htlc_psbt.unsigned_tx.weight().to_wu() - (htlc_psbt.unsigned_tx.input.len() as u64 * EMPTY_SCRIPT_SIG_WEIGHT);
-
 		log_debug!(self.logger, "Signing HTLC transaction {}", htlc_psbt.unsigned_tx.txid());
 		htlc_tx = self.utxo_source.sign_psbt(htlc_psbt)?;
->>>>>>> 475f736c
 
 		let mut signers = BTreeMap::new();
 		for (idx, htlc_descriptor) in htlc_descriptors.iter().enumerate() {
@@ -784,27 +719,6 @@
 			htlc_tx.input[idx].witness = htlc_descriptor.tx_input_witness(&htlc_sig, &witness_script);
 		}
 
-<<<<<<< HEAD
-=======
-		#[cfg(debug_assertions)] {
-			let signed_tx_weight = htlc_tx.weight().to_wu();
-			let expected_signed_tx_weight = unsigned_tx_weight + total_satisfaction_weight;
-			// Our estimate should be within a 1% error margin of the actual weight and we should
-			// never underestimate.
-			assert!(expected_signed_tx_weight >= signed_tx_weight &&
-				expected_signed_tx_weight - (expected_signed_tx_weight / 100) <= signed_tx_weight);
-
-			let expected_signed_tx_fee = fee_for_weight(target_feerate_sat_per_1000_weight, signed_tx_weight);
-			let signed_tx_fee = total_input_amount -
-				htlc_tx.output.iter().map(|output| output.value).sum::<u64>();
-			// Our fee should be within a 5% error margin of the expected fee based on the
-			// feerate and transaction weight and we should never pay less than required.
-			let fee_error_margin = expected_signed_tx_fee * 5 / 100;
-			assert!(signed_tx_fee >= expected_signed_tx_fee &&
-				signed_tx_fee - fee_error_margin <= expected_signed_tx_fee);
-		}
-
->>>>>>> 475f736c
 		log_info!(self.logger, "Broadcasting {}", log_tx!(htlc_tx));
 		self.broadcaster.broadcast_transactions(&[&htlc_tx]);
 		Ok(())
