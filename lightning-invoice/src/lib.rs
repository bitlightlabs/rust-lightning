#![deny(rustdoc::broken_intra_doc_links)]
#![deny(rustdoc::private_intra_doc_links)]

#![deny(missing_docs)]
#![deny(non_upper_case_globals)]
#![deny(non_camel_case_types)]
#![deny(non_snake_case)]
#![deny(unused_mut)]

#![cfg_attr(docsrs, feature(doc_auto_cfg))]

#![cfg_attr(feature = "strict", deny(warnings))]
#![cfg_attr(all(not(feature = "std"), not(test)), no_std)]

//! This crate provides data structures to represent
//! [lightning BOLT11](https://github.com/lightning/bolts/blob/master/11-payment-encoding.md)
//! invoices and functions to create, encode and decode these. If you just want to use the standard
//! en-/decoding functionality this should get you started:
//!
//!   * For parsing use `str::parse::<Bolt11Invoice>(&self)` (see [`Bolt11Invoice::from_str`])
//!   * For constructing invoices use the [`InvoiceBuilder`]
//!   * For serializing invoices use the [`Display`]/[`ToString`] traits
//!
//! [`Bolt11Invoice::from_str`]: crate::Bolt11Invoice#impl-FromStr

#[cfg(not(any(feature = "std", feature = "no-std")))]
compile_error!("at least one of the `std` or `no-std` features must be enabled");

pub mod payment;
pub mod utils;

extern crate bech32;
#[macro_use] extern crate lightning;
extern crate secp256k1;
extern crate alloc;
#[cfg(any(test, feature = "std"))]
extern crate core;
#[cfg(feature = "serde")]
extern crate serde;

#[cfg(feature = "std")]
use std::time::SystemTime;

use bech32::u5;
use bitcoin::{Address, Network, PubkeyHash, ScriptHash};
use bitcoin::address::{Payload, WitnessProgram, WitnessVersion};
use bitcoin::hashes::{Hash, sha256};
use lightning::ln::features::Bolt11InvoiceFeatures;
use lightning::util::invoice::construct_invoice_preimage;

use rgb_lib::ContractId;
use secp256k1::PublicKey;
use secp256k1::{Message, Secp256k1};
use secp256k1::ecdsa::RecoverableSignature;

use core::cmp::Ordering;
use core::fmt::{Display, Formatter, self};
use core::iter::FilterMap;
use core::num::ParseIntError;
use core::ops::Deref;
use core::slice::Iter;
use core::time::Duration;
use core::str;

#[cfg(feature = "serde")]
use serde::{Deserialize, Deserializer,Serialize, Serializer, de::Error};

#[doc(no_inline)]
pub use lightning::ln::types::PaymentSecret;
#[doc(no_inline)]
pub use lightning::routing::router::{RouteHint, RouteHintHop};
#[doc(no_inline)]
pub use lightning::routing::gossip::RoutingFees;
use lightning::util::string::UntrustedString;

mod de;
mod ser;
mod tb;

#[allow(unused_imports)]
mod prelude {
<<<<<<< HEAD
	#[cfg(feature = "hashbrown")]
	extern crate hashbrown;

	pub use alloc::{vec, vec::Vec, string::String};
	#[cfg(not(feature = "hashbrown"))]
	pub use std::collections::{HashMap, hash_map};
	#[cfg(feature = "hashbrown")]
	pub use self::hashbrown::{HashMap, HashSet, hash_map};
=======
	pub use alloc::{vec, vec::Vec, string::String};
>>>>>>> 475f736c

	pub use alloc::string::ToString;
}

use crate::prelude::*;

<<<<<<< HEAD
/// Sync compat for std/no_std
#[cfg(feature = "std")]
mod sync;

/// Sync compat for std/no_std
#[cfg(not(feature = "std"))]
mod sync;

=======
>>>>>>> 475f736c
/// Errors that indicate what is wrong with the invoice. They have some granularity for debug
/// reasons, but should generally result in an "invalid BOLT11 invoice" message for the user.
#[allow(missing_docs)]
#[derive(PartialEq, Eq, Debug, Clone)]
pub enum Bolt11ParseError {
	Bech32Error(bech32::Error),
	ParseAmountError(ParseIntError),
	MalformedSignature(secp256k1::Error),
	BadPrefix,
	UnknownCurrency,
	UnknownSiPrefix,
	MalformedHRP,
	TooShortDataPart,
	UnexpectedEndOfTaggedFields,
	DescriptionDecodeError(str::Utf8Error),
	PaddingError,
	IntegerOverflowError,
	InvalidSegWitProgramLength,
	InvalidPubKeyHashLength,
	InvalidScriptHashLength,
	InvalidRecoveryId,
	InvalidSliceLength(String),
	InvalidContractId,

	/// Not an error, but used internally to signal that a part of the invoice should be ignored
	/// according to BOLT11
	Skip,
}

/// Indicates that something went wrong while parsing or validating the invoice. Parsing errors
/// should be mostly seen as opaque and are only there for debugging reasons. Semantic errors
/// like wrong signatures, missing fields etc. could mean that someone tampered with the invoice.
#[derive(PartialEq, Eq, Debug, Clone)]
pub enum ParseOrSemanticError {
	/// The invoice couldn't be decoded
	ParseError(Bolt11ParseError),

	/// The invoice could be decoded but violates the BOLT11 standard
	SemanticError(crate::Bolt11SemanticError),
}

/// The number of bits used to represent timestamps as defined in BOLT 11.
const TIMESTAMP_BITS: usize = 35;

/// The maximum timestamp as [`Duration::as_secs`] since the Unix epoch allowed by [`BOLT 11`].
///
/// [BOLT 11]: https://github.com/lightning/bolts/blob/master/11-payment-encoding.md
pub const MAX_TIMESTAMP: u64 = (1 << TIMESTAMP_BITS) - 1;

/// Default expiry time as defined by [BOLT 11].
///
/// [BOLT 11]: https://github.com/lightning/bolts/blob/master/11-payment-encoding.md
pub const DEFAULT_EXPIRY_TIME: u64 = 3600;

/// Default minimum final CLTV expiry as defined by [BOLT 11].
///
/// Note that this is *not* the same value as rust-lightning's minimum CLTV expiry, which is
/// provided in [`MIN_FINAL_CLTV_EXPIRY_DELTA`].
///
/// [BOLT 11]: https://github.com/lightning/bolts/blob/master/11-payment-encoding.md
/// [`MIN_FINAL_CLTV_EXPIRY_DELTA`]: lightning::ln::channelmanager::MIN_FINAL_CLTV_EXPIRY_DELTA
pub const DEFAULT_MIN_FINAL_CLTV_EXPIRY_DELTA: u64 = 18;

/// Builder for [`Bolt11Invoice`]s. It's the most convenient and advised way to use this library. It
/// ensures that only a semantically and syntactically correct invoice can be built using it.
///
/// ```
/// extern crate secp256k1;
/// extern crate lightning;
/// extern crate lightning_invoice;
/// extern crate bitcoin;
///
/// use bitcoin::hashes::Hash;
/// use bitcoin::hashes::sha256;
///
/// use secp256k1::Secp256k1;
/// use secp256k1::SecretKey;
///
/// use lightning::ln::types::PaymentSecret;
///
/// use lightning_invoice::{Currency, InvoiceBuilder};
///
/// # #[cfg(not(feature = "std"))]
/// # fn main() {}
/// # #[cfg(feature = "std")]
/// # fn main() {
/// let private_key = SecretKey::from_slice(
///		&[
///			0xe1, 0x26, 0xf6, 0x8f, 0x7e, 0xaf, 0xcc, 0x8b, 0x74, 0xf5, 0x4d, 0x26, 0x9f,
///			0xe2, 0x06, 0xbe, 0x71, 0x50, 0x00, 0xf9, 0x4d, 0xac, 0x06, 0x7d, 0x1c, 0x04,
/// 		0xa8, 0xca, 0x3b, 0x2d, 0xb7, 0x34
/// 	][..]
///	).unwrap();
///
/// let payment_hash = sha256::Hash::from_slice(&[0; 32][..]).unwrap();
/// let payment_secret = PaymentSecret([42u8; 32]);
///
/// let invoice = InvoiceBuilder::new(Currency::Bitcoin)
/// 	.description("Coins pls!".into())
/// 	.payment_hash(payment_hash)
/// 	.payment_secret(payment_secret)
/// 	.current_timestamp()
/// 	.min_final_cltv_expiry_delta(144)
/// 	.build_signed(|hash| {
/// 		Secp256k1::new().sign_ecdsa_recoverable(hash, &private_key)
/// 	})
/// 	.unwrap();
///
/// assert!(invoice.to_string().starts_with("lnbc1"));
/// # }
/// ```
///
/// # Type parameters
/// The two parameters `D` and `H` signal if the builder already contains the correct amount of the
/// given field:
///  * `D`: exactly one [`TaggedField::Description`] or [`TaggedField::DescriptionHash`]
///  * `H`: exactly one [`TaggedField::PaymentHash`]
///  * `T`: the timestamp is set
///  * `C`: the CLTV expiry is set
///  * `S`: the payment secret is set
///  * `M`: payment metadata is set
///
/// This is not exported to bindings users as we likely need to manually select one set of boolean type parameters.
#[derive(Eq, PartialEq, Debug, Clone)]
pub struct InvoiceBuilder<D: tb::Bool, H: tb::Bool, T: tb::Bool, C: tb::Bool, S: tb::Bool, M: tb::Bool> {
	currency: Currency,
	amount: Option<u64>,
	si_prefix: Option<SiPrefix>,
	timestamp: Option<PositiveTimestamp>,
	tagged_fields: Vec<TaggedField>,
	error: Option<CreationError>,

	phantom_d: core::marker::PhantomData<D>,
	phantom_h: core::marker::PhantomData<H>,
	phantom_t: core::marker::PhantomData<T>,
	phantom_c: core::marker::PhantomData<C>,
	phantom_s: core::marker::PhantomData<S>,
	phantom_m: core::marker::PhantomData<M>,
}

/// Represents a syntactically and semantically correct lightning BOLT11 invoice.
///
/// There are three ways to construct a `Bolt11Invoice`:
///  1. using [`InvoiceBuilder`]
///  2. using [`Bolt11Invoice::from_signed`]
///  3. using `str::parse::<Bolt11Invoice>(&str)` (see [`Bolt11Invoice::from_str`])
///
/// [`Bolt11Invoice::from_str`]: crate::Bolt11Invoice#impl-FromStr
#[derive(Eq, PartialEq, Debug, Clone, Hash, Ord, PartialOrd)]
pub struct Bolt11Invoice {
	signed_invoice: SignedRawBolt11Invoice,
}

/// Represents the description of an invoice which has to be either a directly included string or
/// a hash of a description provided out of band.
///
/// This is not exported to bindings users as we don't have a good way to map the reference lifetimes making this
/// practically impossible to use safely in languages like C.
#[derive(Eq, PartialEq, Debug, Clone, Ord, PartialOrd)]
pub enum Bolt11InvoiceDescription<'f> {
	/// Reference to the directly supplied description in the invoice
	Direct(&'f Description),

	/// Reference to the description's hash included in the invoice
	Hash(&'f Sha256),
}

impl<'f> Display for Bolt11InvoiceDescription<'f> {
	fn fmt(&self, f: &mut Formatter<'_>) -> fmt::Result {
		match self {
			Bolt11InvoiceDescription::Direct(desc) => write!(f, "{}", desc.0),
			Bolt11InvoiceDescription::Hash(hash) => write!(f, "{}", hash.0),
		}
	}
}

/// Represents a signed [`RawBolt11Invoice`] with cached hash. The signature is not checked and may be
/// invalid.
///
/// # Invariants
/// The hash has to be either from the deserialized invoice or from the serialized [`RawBolt11Invoice`].
#[derive(Eq, PartialEq, Debug, Clone, Hash, Ord, PartialOrd)]
pub struct SignedRawBolt11Invoice {
	/// The raw invoice that the signature belongs to
	raw_invoice: RawBolt11Invoice,

	/// Hash of the [`RawBolt11Invoice`] that will be used to check the signature.
	///
	/// * if the `SignedRawBolt11Invoice` was deserialized the hash is of from the original encoded form,
	/// since it's not guaranteed that encoding it again will lead to the same result since integers
	/// could have been encoded with leading zeroes etc.
	/// * if the `SignedRawBolt11Invoice` was constructed manually the hash will be the calculated hash
	/// from the [`RawBolt11Invoice`]
	hash: [u8; 32],

	/// signature of the payment request
	signature: Bolt11InvoiceSignature,
}

/// Represents an syntactically correct [`Bolt11Invoice`] for a payment on the lightning network,
/// but without the signature information.
/// Decoding and encoding should not lead to information loss but may lead to different hashes.
///
/// For methods without docs see the corresponding methods in [`Bolt11Invoice`].
#[derive(Eq, PartialEq, Debug, Clone, Hash, Ord, PartialOrd)]
pub struct RawBolt11Invoice {
	/// human readable part
	pub hrp: RawHrp,

	/// data part
	pub data: RawDataPart,
}

/// Data of the [`RawBolt11Invoice`] that is encoded in the human readable part.
///
/// This is not exported to bindings users as we don't yet support `Option<Enum>`
#[derive(Eq, PartialEq, Debug, Clone, Hash, Ord, PartialOrd)]
pub struct RawHrp {
	/// The currency deferred from the 3rd and 4th character of the bech32 transaction
	pub currency: Currency,

	/// The amount that, multiplied by the SI prefix, has to be payed
	pub raw_amount: Option<u64>,

	/// SI prefix that gets multiplied with the `raw_amount`
	pub si_prefix: Option<SiPrefix>,
}

/// Data of the [`RawBolt11Invoice`] that is encoded in the data part
#[derive(Eq, PartialEq, Debug, Clone, Hash, Ord, PartialOrd)]
pub struct RawDataPart {
	/// generation time of the invoice
	pub timestamp: PositiveTimestamp,

	/// tagged fields of the payment request
	pub tagged_fields: Vec<RawTaggedField>,
}

/// A timestamp that refers to a date after 1 January 1970.
///
/// # Invariants
///
/// The Unix timestamp representing the stored time has to be positive and no greater than
/// [`MAX_TIMESTAMP`].
#[derive(Eq, PartialEq, Debug, Clone, Hash, Ord, PartialOrd)]
pub struct PositiveTimestamp(Duration);

/// SI prefixes for the human readable part
#[derive(Eq, PartialEq, Debug, Clone, Copy, Hash, Ord, PartialOrd)]
pub enum SiPrefix {
	/// 10^-3
	Milli,
	/// 10^-6
	Micro,
	/// 10^-9
	Nano,
	/// 10^-12
	Pico,
}

impl SiPrefix {
	/// Returns the multiplier to go from a BTC value to picoBTC implied by this SiPrefix.
	/// This is effectively 10^12 * the prefix multiplier
	pub fn multiplier(&self) -> u64 {
		match *self {
			SiPrefix::Milli => 1_000_000_000,
			SiPrefix::Micro => 1_000_000,
			SiPrefix::Nano => 1_000,
			SiPrefix::Pico => 1,
		}
	}

	/// Returns all enum variants of `SiPrefix` sorted in descending order of their associated
	/// multiplier.
	///
	/// This is not exported to bindings users as we don't yet support a slice of enums, and also because this function
	/// isn't the most critical to expose.
	pub fn values_desc() -> &'static [SiPrefix] {
		use crate::SiPrefix::*;
		static VALUES: [SiPrefix; 4] = [Milli, Micro, Nano, Pico];
		&VALUES
	}
}

/// Enum representing the crypto currencies (or networks) supported by this library
#[derive(Clone, Debug, Hash, Eq, PartialEq, Ord, PartialOrd)]
pub enum Currency {
	/// Bitcoin mainnet
	Bitcoin,

	/// Bitcoin testnet
	BitcoinTestnet,

	/// Bitcoin regtest
	Regtest,

	/// Bitcoin simnet
	Simnet,

	/// Bitcoin signet
	Signet,
}

impl From<Network> for Currency {
	fn from(network: Network) -> Self {
		match network {
			Network::Bitcoin => Currency::Bitcoin,
			Network::Testnet => Currency::BitcoinTestnet,
			Network::Regtest => Currency::Regtest,
			Network::Signet => Currency::Signet,
			_ => {
				debug_assert!(false, "Need to handle new rust-bitcoin network type");
				Currency::Regtest
			},
		}
	}
}

impl From<Currency> for Network {
	fn from(currency: Currency) -> Self {
		match currency {
			Currency::Bitcoin => Network::Bitcoin,
			Currency::BitcoinTestnet => Network::Testnet,
			Currency::Regtest => Network::Regtest,
			Currency::Simnet => Network::Regtest,
			Currency::Signet => Network::Signet,
		}
	}
}

/// Tagged field which may have an unknown tag
///
/// This is not exported to bindings users as we don't currently support TaggedField
#[derive(Clone, Debug, Hash, Eq, PartialEq, Ord, PartialOrd)]
pub enum RawTaggedField {
	/// Parsed tagged field with known tag
	KnownSemantics(TaggedField),
	/// tagged field which was not parsed due to an unknown tag or undefined field semantics
	UnknownSemantics(Vec<u5>),
}

/// Tagged field with known tag
///
/// For descriptions of the enum values please refer to the enclosed type's docs.
///
/// This is not exported to bindings users as we don't yet support enum variants with the same name the struct contained
/// in the variant.
#[allow(missing_docs)]
#[derive(Clone, Debug, Hash, Eq, PartialEq, Ord, PartialOrd)]
pub enum TaggedField {
	PaymentHash(Sha256),
	Description(Description),
	PayeePubKey(PayeePubKey),
	DescriptionHash(Sha256),
	ExpiryTime(ExpiryTime),
	MinFinalCltvExpiryDelta(MinFinalCltvExpiryDelta),
	Fallback(Fallback),
	PrivateRoute(PrivateRoute),
	PaymentSecret(PaymentSecret),
	PaymentMetadata(Vec<u8>),
	Features(Bolt11InvoiceFeatures),
	RgbAmount(RgbAmount),
	RgbContractId(RgbContractId),
}

/// SHA-256 hash
#[derive(Clone, Debug, Hash, Eq, PartialEq, Ord, PartialOrd)]
pub struct Sha256(/// This is not exported to bindings users as the native hash types are not currently mapped
	pub sha256::Hash);

impl Sha256 {
	/// Constructs a new [`Sha256`] from the given bytes, which are assumed to be the output of a
	/// single sha256 hash.
	#[cfg(c_bindings)]
	pub fn from_bytes(bytes: &[u8; 32]) -> Self {
		Self(sha256::Hash::from_slice(bytes).expect("from_slice only fails if len is not 32"))
	}
}

/// Description string
///
/// # Invariants
/// The description can be at most 639 __bytes__ long
#[derive(Clone, Debug, Hash, Eq, PartialEq, Ord, PartialOrd, Default)]
pub struct Description(UntrustedString);

/// Payee public key
#[derive(Clone, Debug, Hash, Eq, PartialEq, Ord, PartialOrd)]
pub struct PayeePubKey(pub PublicKey);

/// Positive duration that defines when (relatively to the timestamp) in the future the invoice
/// expires
#[derive(Clone, Debug, Hash, Eq, PartialEq, Ord, PartialOrd)]
pub struct ExpiryTime(Duration);

/// `min_final_cltv_expiry_delta` to use for the last HTLC in the route
#[derive(Clone, Debug, Hash, Eq, PartialEq, Ord, PartialOrd)]
pub struct MinFinalCltvExpiryDelta(pub u64);

/// Requested amount for the RGB asset
#[derive(Clone, Debug, Hash, Eq, PartialEq, Ord, PartialOrd)]
pub struct RgbAmount(pub u64);

/// Requested RGB contract ID
#[derive(Clone, Debug, Hash, Eq, PartialEq, Ord, PartialOrd)]
pub struct RgbContractId(pub ContractId);

/// Fallback address in case no LN payment is possible
#[allow(missing_docs)]
#[derive(Clone, Debug, Hash, Eq, PartialEq, Ord, PartialOrd)]
pub enum Fallback {
	SegWitProgram {
		version: WitnessVersion,
		program: Vec<u8>,
	},
	PubKeyHash(PubkeyHash),
	ScriptHash(ScriptHash),
}

/// Recoverable signature
#[derive(Clone, Debug, Hash, Eq, PartialEq)]
pub struct Bolt11InvoiceSignature(pub RecoverableSignature);

impl PartialOrd for Bolt11InvoiceSignature {
	fn partial_cmp(&self, other: &Self) -> Option<Ordering> {
		Some(self.cmp(other))
	}
}

impl Ord for Bolt11InvoiceSignature {
	fn cmp(&self, other: &Self) -> Ordering {
		self.0.serialize_compact().1.cmp(&other.0.serialize_compact().1)
	}
}

/// Private routing information
///
/// # Invariants
/// The encoded route has to be <1024 5bit characters long (<=639 bytes or <=12 hops)
///
#[derive(Clone, Debug, Hash, Eq, PartialEq, Ord, PartialOrd)]
pub struct PrivateRoute(RouteHint);

/// Tag constants as specified in BOLT11
#[allow(missing_docs)]
pub mod constants {
	pub const TAG_PAYMENT_HASH: u8 = 1;
	pub const TAG_DESCRIPTION: u8 = 13;
	pub const TAG_PAYEE_PUB_KEY: u8 = 19;
	pub const TAG_DESCRIPTION_HASH: u8 = 23;
	pub const TAG_EXPIRY_TIME: u8 = 6;
	pub const TAG_MIN_FINAL_CLTV_EXPIRY_DELTA: u8 = 24;
	pub const TAG_FALLBACK: u8 = 9;
	pub const TAG_PRIVATE_ROUTE: u8 = 3;
	pub const TAG_PAYMENT_SECRET: u8 = 16;
	pub const TAG_PAYMENT_METADATA: u8 = 27;
	pub const TAG_FEATURES: u8 = 5;
	pub const TAG_RGB_AMOUNT: u8 = 30;
	pub const TAG_RGB_CONTRACT_ID: u8 = 31;
}

impl InvoiceBuilder<tb::False, tb::False, tb::False, tb::False, tb::False, tb::False> {
	/// Construct new, empty `InvoiceBuilder`. All necessary fields have to be filled first before
	/// `InvoiceBuilder::build(self)` becomes available.
	pub fn new(currency: Currency) -> Self {
		InvoiceBuilder {
			currency,
			amount: None,
			si_prefix: None,
			timestamp: None,
			tagged_fields: Vec::with_capacity(8),
			error: None,

			phantom_d: core::marker::PhantomData,
			phantom_h: core::marker::PhantomData,
			phantom_t: core::marker::PhantomData,
			phantom_c: core::marker::PhantomData,
			phantom_s: core::marker::PhantomData,
			phantom_m: core::marker::PhantomData,
		}
	}
}

impl<D: tb::Bool, H: tb::Bool, T: tb::Bool, C: tb::Bool, S: tb::Bool, M: tb::Bool> InvoiceBuilder<D, H, T, C, S, M> {
	/// Helper function to set the completeness flags.
	fn set_flags<DN: tb::Bool, HN: tb::Bool, TN: tb::Bool, CN: tb::Bool, SN: tb::Bool, MN: tb::Bool>(self) -> InvoiceBuilder<DN, HN, TN, CN, SN, MN> {
		InvoiceBuilder::<DN, HN, TN, CN, SN, MN> {
			currency: self.currency,
			amount: self.amount,
			si_prefix: self.si_prefix,
			timestamp: self.timestamp,
			tagged_fields: self.tagged_fields,
			error: self.error,

			phantom_d: core::marker::PhantomData,
			phantom_h: core::marker::PhantomData,
			phantom_t: core::marker::PhantomData,
			phantom_c: core::marker::PhantomData,
			phantom_s: core::marker::PhantomData,
			phantom_m: core::marker::PhantomData,
		}
	}

	/// Sets the amount in millisatoshis. The optimal SI prefix is chosen automatically.
	pub fn amount_milli_satoshis(mut self, amount_msat: u64) -> Self {
		let amount = match amount_msat.checked_mul(10) { // Invoices are denominated in "pico BTC"
			Some(amt) => amt,
			None => {
				self.error = Some(CreationError::InvalidAmount);
				return self
			}
		};
		let biggest_possible_si_prefix = SiPrefix::values_desc()
			.iter()
			.find(|prefix| amount % prefix.multiplier() == 0)
			.expect("Pico should always match");
		self.amount = Some(amount / biggest_possible_si_prefix.multiplier());
		self.si_prefix = Some(*biggest_possible_si_prefix);
		self
	}

	/// Sets the payee's public key.
	pub fn payee_pub_key(mut self, pub_key: PublicKey) -> Self {
		self.tagged_fields.push(TaggedField::PayeePubKey(PayeePubKey(pub_key)));
		self
	}

	/// Sets the expiry time, dropping the subsecond part (which is not representable in BOLT 11
	/// invoices).
	pub fn expiry_time(mut self, expiry_time: Duration) -> Self {
		self.tagged_fields.push(TaggedField::ExpiryTime(ExpiryTime::from_duration(expiry_time)));
		self
	}

	/// Adds a fallback address.
	pub fn fallback(mut self, fallback: Fallback) -> Self {
		self.tagged_fields.push(TaggedField::Fallback(fallback));
		self
	}

	/// Adds a private route.
	pub fn private_route(mut self, hint: RouteHint) -> Self {
		match PrivateRoute::new(hint) {
			Ok(r) => self.tagged_fields.push(TaggedField::PrivateRoute(r)),
			Err(e) => self.error = Some(e),
		}
		self
	}

	/// Sets the RGB amount.
	pub fn rgb_amount(mut self, rgb_amount: u64) -> Self {
		self.tagged_fields.push(TaggedField::RgbAmount(RgbAmount(rgb_amount)));
		self
	}

	/// Sets the RGB contract ID.
	pub fn rgb_contract_id(mut self, rgb_contract_id: ContractId) -> Self {
		self.tagged_fields.push(TaggedField::RgbContractId(RgbContractId(rgb_contract_id)));
		self
	}
}

impl<D: tb::Bool, H: tb::Bool, C: tb::Bool, S: tb::Bool, M: tb::Bool> InvoiceBuilder<D, H, tb::True, C, S, M> {
	/// Builds a [`RawBolt11Invoice`] if no [`CreationError`] occurred while construction any of the
	/// fields.
	pub fn build_raw(self) -> Result<RawBolt11Invoice, CreationError> {

		// If an error occurred at any time before, return it now
		if let Some(e) = self.error {
			return Err(e);
		}

		let hrp = RawHrp {
			currency: self.currency,
			raw_amount: self.amount,
			si_prefix: self.si_prefix,
		};

		let timestamp = self.timestamp.expect("ensured to be Some(t) by type T");

		let tagged_fields = self.tagged_fields.into_iter().map(|tf| {
			RawTaggedField::KnownSemantics(tf)
		}).collect::<Vec<_>>();

		let data = RawDataPart {
			timestamp,
			tagged_fields,
		};

		Ok(RawBolt11Invoice {
			hrp,
			data,
		})
	}
}

impl<H: tb::Bool, T: tb::Bool, C: tb::Bool, S: tb::Bool, M: tb::Bool> InvoiceBuilder<tb::False, H, T, C, S, M> {
	/// Set the description. This function is only available if no description (hash) was set.
	pub fn description(mut self, description: String) -> InvoiceBuilder<tb::True, H, T, C, S, M> {
		match Description::new(description) {
			Ok(d) => self.tagged_fields.push(TaggedField::Description(d)),
			Err(e) => self.error = Some(e),
		}
		self.set_flags()
	}

	/// Set the description hash. This function is only available if no description (hash) was set.
	pub fn description_hash(mut self, description_hash: sha256::Hash) -> InvoiceBuilder<tb::True, H, T, C, S, M> {
		self.tagged_fields.push(TaggedField::DescriptionHash(Sha256(description_hash)));
		self.set_flags()
	}

	/// Set the description or description hash. This function is only available if no description (hash) was set.
	pub fn invoice_description(self, description: Bolt11InvoiceDescription) -> InvoiceBuilder<tb::True, H, T, C, S, M> {
		match description {
			Bolt11InvoiceDescription::Direct(desc) => {
				self.description(desc.clone().into_inner().0)
			}
			Bolt11InvoiceDescription::Hash(hash) => {
				self.description_hash(hash.0)
			}
		}
	}
}

impl<D: tb::Bool, T: tb::Bool, C: tb::Bool, S: tb::Bool, M: tb::Bool> InvoiceBuilder<D, tb::False, T, C, S, M> {
	/// Set the payment hash. This function is only available if no payment hash was set.
	pub fn payment_hash(mut self, hash: sha256::Hash) -> InvoiceBuilder<D, tb::True, T, C, S, M> {
		self.tagged_fields.push(TaggedField::PaymentHash(Sha256(hash)));
		self.set_flags()
	}
}

impl<D: tb::Bool, H: tb::Bool, C: tb::Bool, S: tb::Bool, M: tb::Bool> InvoiceBuilder<D, H, tb::False, C, S, M> {
	/// Sets the timestamp to a specific [`SystemTime`].
	#[cfg(feature = "std")]
	pub fn timestamp(mut self, time: SystemTime) -> InvoiceBuilder<D, H, tb::True, C, S, M> {
		match PositiveTimestamp::from_system_time(time) {
			Ok(t) => self.timestamp = Some(t),
			Err(e) => self.error = Some(e),
		}

		self.set_flags()
	}

	/// Sets the timestamp to a duration since the Unix epoch, dropping the subsecond part (which
	/// is not representable in BOLT 11 invoices).
	pub fn duration_since_epoch(mut self, time: Duration) -> InvoiceBuilder<D, H, tb::True, C, S, M> {
		match PositiveTimestamp::from_duration_since_epoch(time) {
			Ok(t) => self.timestamp = Some(t),
			Err(e) => self.error = Some(e),
		}

		self.set_flags()
	}

	/// Sets the timestamp to the current system time.
	#[cfg(feature = "std")]
	pub fn current_timestamp(mut self) -> InvoiceBuilder<D, H, tb::True, C, S, M> {
		let now = PositiveTimestamp::from_system_time(SystemTime::now());
		self.timestamp = Some(now.expect("for the foreseeable future this shouldn't happen"));
		self.set_flags()
	}
}

impl<D: tb::Bool, H: tb::Bool, T: tb::Bool, S: tb::Bool, M: tb::Bool> InvoiceBuilder<D, H, T, tb::False, S, M> {
	/// Sets `min_final_cltv_expiry_delta`.
	pub fn min_final_cltv_expiry_delta(mut self, min_final_cltv_expiry_delta: u64) -> InvoiceBuilder<D, H, T, tb::True, S, M> {
		self.tagged_fields.push(TaggedField::MinFinalCltvExpiryDelta(MinFinalCltvExpiryDelta(min_final_cltv_expiry_delta)));
		self.set_flags()
	}
}

impl<D: tb::Bool, H: tb::Bool, T: tb::Bool, C: tb::Bool, M: tb::Bool> InvoiceBuilder<D, H, T, C, tb::False, M> {
	/// Sets the payment secret and relevant features.
	pub fn payment_secret(mut self, payment_secret: PaymentSecret) -> InvoiceBuilder<D, H, T, C, tb::True, M> {
		let mut found_features = false;
		for field in self.tagged_fields.iter_mut() {
			if let TaggedField::Features(f) = field {
				found_features = true;
				f.set_variable_length_onion_required();
				f.set_payment_secret_required();
			}
		}
		self.tagged_fields.push(TaggedField::PaymentSecret(payment_secret));
		if !found_features {
			let mut features = Bolt11InvoiceFeatures::empty();
			features.set_variable_length_onion_required();
			features.set_payment_secret_required();
			self.tagged_fields.push(TaggedField::Features(features));
		}
		self.set_flags()
	}
}

impl<D: tb::Bool, H: tb::Bool, T: tb::Bool, C: tb::Bool, S: tb::Bool> InvoiceBuilder<D, H, T, C, S, tb::False> {
	/// Sets the payment metadata.
	///
	/// By default features are set to *optionally* allow the sender to include the payment metadata.
	/// If you wish to require that the sender include the metadata (and fail to parse the invoice if
	/// they don't support payment metadata fields), you need to call
	/// [`InvoiceBuilder::require_payment_metadata`] after this.
	pub fn payment_metadata(mut self, payment_metadata: Vec<u8>) -> InvoiceBuilder<D, H, T, C, S, tb::True> {
		self.tagged_fields.push(TaggedField::PaymentMetadata(payment_metadata));
		let mut found_features = false;
		for field in self.tagged_fields.iter_mut() {
			if let TaggedField::Features(f) = field {
				found_features = true;
				f.set_payment_metadata_optional();
			}
		}
		if !found_features {
			let mut features = Bolt11InvoiceFeatures::empty();
			features.set_payment_metadata_optional();
			self.tagged_fields.push(TaggedField::Features(features));
		}
		self.set_flags()
	}
}

impl<D: tb::Bool, H: tb::Bool, T: tb::Bool, C: tb::Bool, S: tb::Bool> InvoiceBuilder<D, H, T, C, S, tb::True> {
	/// Sets forwarding of payment metadata as required. A reader of the invoice which does not
	/// support sending payment metadata will fail to read the invoice.
	pub fn require_payment_metadata(mut self) -> InvoiceBuilder<D, H, T, C, S, tb::True> {
		for field in self.tagged_fields.iter_mut() {
			if let TaggedField::Features(f) = field {
				f.set_payment_metadata_required();
			}
		}
		self
	}
}

impl<D: tb::Bool, H: tb::Bool, T: tb::Bool, C: tb::Bool, M: tb::Bool> InvoiceBuilder<D, H, T, C, tb::True, M> {
	/// Sets the `basic_mpp` feature as optional.
	pub fn basic_mpp(mut self) -> Self {
		for field in self.tagged_fields.iter_mut() {
			if let TaggedField::Features(f) = field {
				f.set_basic_mpp_optional();
			}
		}
		self
	}
}

impl<M: tb::Bool> InvoiceBuilder<tb::True, tb::True, tb::True, tb::True, tb::True, M> {
	/// Builds and signs an invoice using the supplied `sign_function`. This function MAY NOT fail
	/// and MUST produce a recoverable signature valid for the given hash and if applicable also for
	/// the included payee public key.
	pub fn build_signed<F>(self, sign_function: F) -> Result<Bolt11Invoice, CreationError>
		where F: FnOnce(&Message) -> RecoverableSignature
	{
		let invoice = self.try_build_signed::<_, ()>(|hash| {
			Ok(sign_function(hash))
		});

		match invoice {
			Ok(i) => Ok(i),
			Err(SignOrCreationError::CreationError(e)) => Err(e),
			Err(SignOrCreationError::SignError(())) => unreachable!(),
		}
	}

	/// Builds and signs an invoice using the supplied `sign_function`. This function MAY fail with
	/// an error of type `E` and MUST produce a recoverable signature valid for the given hash and
	/// if applicable also for the included payee public key.
	pub fn try_build_signed<F, E>(self, sign_function: F) -> Result<Bolt11Invoice, SignOrCreationError<E>>
		where F: FnOnce(&Message) -> Result<RecoverableSignature, E>
	{
		let raw = match self.build_raw() {
			Ok(r) => r,
			Err(e) => return Err(SignOrCreationError::CreationError(e)),
		};

		let signed = match raw.sign(sign_function) {
			Ok(s) => s,
			Err(e) => return Err(SignOrCreationError::SignError(e)),
		};

		let invoice = Bolt11Invoice {
			signed_invoice: signed,
		};

		invoice.check_field_counts().expect("should be ensured by type signature of builder");
		invoice.check_feature_bits().expect("should be ensured by type signature of builder");
		invoice.check_amount().expect("should be ensured by type signature of builder");

		Ok(invoice)
	}
}


impl SignedRawBolt11Invoice {
	/// Disassembles the `SignedRawBolt11Invoice` into its three parts:
	///  1. raw invoice
	///  2. hash of the raw invoice
	///  3. signature
	pub fn into_parts(self) -> (RawBolt11Invoice, [u8; 32], Bolt11InvoiceSignature) {
		(self.raw_invoice, self.hash, self.signature)
	}

	/// The [`RawBolt11Invoice`] which was signed.
	pub fn raw_invoice(&self) -> &RawBolt11Invoice {
		&self.raw_invoice
	}

	/// The hash of the [`RawBolt11Invoice`] that was signed.
	pub fn signable_hash(&self) -> &[u8; 32] {
		&self.hash
	}

	/// Signature for the invoice.
	pub fn signature(&self) -> &Bolt11InvoiceSignature {
		&self.signature
	}

	/// Recovers the public key used for signing the invoice from the recoverable signature.
	pub fn recover_payee_pub_key(&self) -> Result<PayeePubKey, secp256k1::Error> {
		let hash = Message::from_slice(&self.hash[..])
			.expect("Hash is 32 bytes long, same as MESSAGE_SIZE");

		Ok(PayeePubKey(Secp256k1::new().recover_ecdsa(
			&hash,
			&self.signature
		)?))
	}

	/// Checks if the signature is valid for the included payee public key or if none exists if it's
	/// valid for the recovered signature (which should always be true?).
	pub fn check_signature(&self) -> bool {
		let included_pub_key = self.raw_invoice.payee_pub_key();

		let mut recovered_pub_key = Option::None;
		if recovered_pub_key.is_none() {
			let recovered = match self.recover_payee_pub_key() {
				Ok(pk) => pk,
				Err(_) => return false,
			};
			recovered_pub_key = Some(recovered);
		}

		let pub_key = included_pub_key.or(recovered_pub_key.as_ref())
			.expect("One is always present");

		let hash = Message::from_slice(&self.hash[..])
			.expect("Hash is 32 bytes long, same as MESSAGE_SIZE");

		let secp_context = Secp256k1::new();
		let verification_result = secp_context.verify_ecdsa(
			&hash,
			&self.signature.to_standard(),
			pub_key
		);

		match verification_result {
			Ok(()) => true,
			Err(_) => false,
		}
	}
}

/// Finds the first element of an enum stream of a given variant and extracts one member of the
/// variant. If no element was found `None` gets returned.
///
/// The following example would extract the first B.
///
/// ```ignore
/// enum Enum {
/// 	A(u8),
/// 	B(u16)
/// }
///
/// let elements = vec![Enum::A(1), Enum::A(2), Enum::B(3), Enum::A(4)];
///
/// assert_eq!(find_extract!(elements.iter(), Enum::B(x), x), Some(3u16));
/// ```
macro_rules! find_extract {
	($iter:expr, $enm:pat, $enm_var:ident) => {
		find_all_extract!($iter, $enm, $enm_var).next()
	};
}

/// Finds the all elements of an enum stream of a given variant and extracts one member of the
/// variant through an iterator.
///
/// The following example would extract all A.
///
/// ```ignore
/// enum Enum {
/// 	A(u8),
/// 	B(u16)
/// }
///
/// let elements = vec![Enum::A(1), Enum::A(2), Enum::B(3), Enum::A(4)];
///
/// assert_eq!(
/// 	find_all_extract!(elements.iter(), Enum::A(x), x).collect::<Vec<u8>>(),
/// 	vec![1u8, 2u8, 4u8]
/// );
/// ```
macro_rules! find_all_extract {
	($iter:expr, $enm:pat, $enm_var:ident) => {
		$iter.filter_map(|tf| match *tf {
			$enm => Some($enm_var),
			_ => None,
		})
	};
}

#[allow(missing_docs)]
impl RawBolt11Invoice {
	/// Hash the HRP as bytes and signatureless data part.
	fn hash_from_parts(hrp_bytes: &[u8], data_without_signature: &[u5]) -> [u8; 32] {
		let preimage = construct_invoice_preimage(hrp_bytes, data_without_signature);
		let mut hash: [u8; 32] = Default::default();
		hash.copy_from_slice(&sha256::Hash::hash(&preimage)[..]);
		hash
	}

	/// Calculate the hash of the encoded `RawBolt11Invoice` which should be signed.
	pub fn signable_hash(&self) -> [u8; 32] {
		use bech32::ToBase32;

		RawBolt11Invoice::hash_from_parts(
			self.hrp.to_string().as_bytes(),
			&self.data.to_base32()
		)
	}

	/// Signs the invoice using the supplied `sign_method`. This function MAY fail with an error of
	/// type `E`. Since the signature of a [`SignedRawBolt11Invoice`] is not required to be valid there
	/// are no constraints regarding the validity of the produced signature.
	///
	/// This is not exported to bindings users as we don't currently support passing function pointers into methods
	/// explicitly.
	pub fn sign<F, E>(self, sign_method: F) -> Result<SignedRawBolt11Invoice, E>
		where F: FnOnce(&Message) -> Result<RecoverableSignature, E>
	{
		let raw_hash = self.signable_hash();
		let hash = Message::from_slice(&raw_hash[..])
			.expect("Hash is 32 bytes long, same as MESSAGE_SIZE");
		let signature = sign_method(&hash)?;

		Ok(SignedRawBolt11Invoice {
			raw_invoice: self,
			hash: raw_hash,
			signature: Bolt11InvoiceSignature(signature),
		})
	}

	/// Returns an iterator over all tagged fields with known semantics.
	///
	/// This is not exported to bindings users as there is not yet a manual mapping for a FilterMap
	pub fn known_tagged_fields(&self)
		-> FilterMap<Iter<RawTaggedField>, fn(&RawTaggedField) -> Option<&TaggedField>>
	{
		// For 1.14.0 compatibility: closures' types can't be written an fn()->() in the
		// function's type signature.
		// TODO: refactor once impl Trait is available
		fn match_raw(raw: &RawTaggedField) -> Option<&TaggedField> {
			match *raw {
				RawTaggedField::KnownSemantics(ref tf) => Some(tf),
				_ => None,
			}
		}

		self.data.tagged_fields.iter().filter_map(match_raw )
	}

	pub fn payment_hash(&self) -> Option<&Sha256> {
		find_extract!(self.known_tagged_fields(), TaggedField::PaymentHash(ref x), x)
	}

	pub fn description(&self) -> Option<&Description> {
		find_extract!(self.known_tagged_fields(), TaggedField::Description(ref x), x)
	}

	pub fn payee_pub_key(&self) -> Option<&PayeePubKey> {
		find_extract!(self.known_tagged_fields(), TaggedField::PayeePubKey(ref x), x)
	}

	pub fn description_hash(&self) -> Option<&Sha256> {
		find_extract!(self.known_tagged_fields(), TaggedField::DescriptionHash(ref x), x)
	}

	pub fn expiry_time(&self) -> Option<&ExpiryTime> {
		find_extract!(self.known_tagged_fields(), TaggedField::ExpiryTime(ref x), x)
	}

	pub fn min_final_cltv_expiry_delta(&self) -> Option<&MinFinalCltvExpiryDelta> {
		find_extract!(self.known_tagged_fields(), TaggedField::MinFinalCltvExpiryDelta(ref x), x)
	}

	pub fn payment_secret(&self) -> Option<&PaymentSecret> {
		find_extract!(self.known_tagged_fields(), TaggedField::PaymentSecret(ref x), x)
	}

	pub fn payment_metadata(&self) -> Option<&Vec<u8>> {
		find_extract!(self.known_tagged_fields(), TaggedField::PaymentMetadata(ref x), x)
	}

	pub fn features(&self) -> Option<&Bolt11InvoiceFeatures> {
		find_extract!(self.known_tagged_fields(), TaggedField::Features(ref x), x)
	}

	pub fn rgb_amount(&self) -> Option<&RgbAmount> {
		find_extract!(self.known_tagged_fields(), TaggedField::RgbAmount(ref x), x)
	}

	pub fn rgb_contract_id(&self) -> Option<&RgbContractId> {
		find_extract!(self.known_tagged_fields(), TaggedField::RgbContractId(ref x), x)
	}

	/// This is not exported to bindings users as we don't support Vec<&NonOpaqueType>
	pub fn fallbacks(&self) -> Vec<&Fallback> {
		find_all_extract!(self.known_tagged_fields(), TaggedField::Fallback(ref x), x).collect()
	}

	pub fn private_routes(&self) -> Vec<&PrivateRoute> {
		find_all_extract!(self.known_tagged_fields(), TaggedField::PrivateRoute(ref x), x).collect()
	}

	/// Returns `None` if no amount is set or on overflow.
	pub fn amount_pico_btc(&self) -> Option<u64> {
		self.hrp.raw_amount.and_then(|v| {
			v.checked_mul(self.hrp.si_prefix.as_ref().map_or(1_000_000_000_000, |si| { si.multiplier() }))
		})
	}

	pub fn currency(&self) -> Currency {
		self.hrp.currency.clone()
	}
}

impl PositiveTimestamp {
	/// Creates a `PositiveTimestamp` from a Unix timestamp in the range `0..=MAX_TIMESTAMP`.
	///
	/// Otherwise, returns a [`CreationError::TimestampOutOfBounds`].
	pub fn from_unix_timestamp(unix_seconds: u64) -> Result<Self, CreationError> {
		if unix_seconds <= MAX_TIMESTAMP {
			Ok(Self(Duration::from_secs(unix_seconds)))
		} else {
			Err(CreationError::TimestampOutOfBounds)
		}
	}

	/// Creates a `PositiveTimestamp` from a [`SystemTime`] with a corresponding Unix timestamp in
	/// the range `0..=MAX_TIMESTAMP`.
	///
	/// Note that the subsecond part is dropped as it is not representable in BOLT 11 invoices.
	///
	/// Otherwise, returns a [`CreationError::TimestampOutOfBounds`].
	#[cfg(feature = "std")]
	pub fn from_system_time(time: SystemTime) -> Result<Self, CreationError> {
		time.duration_since(SystemTime::UNIX_EPOCH)
			.map(Self::from_duration_since_epoch)
			.unwrap_or(Err(CreationError::TimestampOutOfBounds))
	}

	/// Creates a `PositiveTimestamp` from a [`Duration`] since the Unix epoch in the range
	/// `0..=MAX_TIMESTAMP`.
	///
	/// Note that the subsecond part is dropped as it is not representable in BOLT 11 invoices.
	///
	/// Otherwise, returns a [`CreationError::TimestampOutOfBounds`].
	pub fn from_duration_since_epoch(duration: Duration) -> Result<Self, CreationError> {
		Self::from_unix_timestamp(duration.as_secs())
	}

	/// Returns the Unix timestamp representing the stored time
	pub fn as_unix_timestamp(&self) -> u64 {
		self.0.as_secs()
	}

	/// Returns the duration of the stored time since the Unix epoch
	pub fn as_duration_since_epoch(&self) -> Duration {
		self.0
	}

	/// Returns the [`SystemTime`] representing the stored time
	#[cfg(feature = "std")]
	pub fn as_time(&self) -> SystemTime {
		SystemTime::UNIX_EPOCH + self.0
	}
}

impl From<PositiveTimestamp> for Duration {
	fn from(val: PositiveTimestamp) -> Self {
		val.0
	}
}

#[cfg(feature = "std")]
impl From<PositiveTimestamp> for SystemTime {
	fn from(val: PositiveTimestamp) -> Self {
		SystemTime::UNIX_EPOCH + val.0
	}
}

impl Bolt11Invoice {
	/// The hash of the [`RawBolt11Invoice`] that was signed.
	pub fn signable_hash(&self) -> [u8; 32] {
		self.signed_invoice.hash
	}

	/// Transform the `Bolt11Invoice` into its unchecked version.
	pub fn into_signed_raw(self) -> SignedRawBolt11Invoice {
		self.signed_invoice
	}

	/// Check that all mandatory fields are present
	fn check_field_counts(&self) -> Result<(), Bolt11SemanticError> {
		// "A writer MUST include exactly one p field […]."
		let payment_hash_cnt = self.tagged_fields().filter(|&tf| match *tf {
			TaggedField::PaymentHash(_) => true,
			_ => false,
		}).count();
		if payment_hash_cnt < 1 {
			return Err(Bolt11SemanticError::NoPaymentHash);
		} else if payment_hash_cnt > 1 {
			return Err(Bolt11SemanticError::MultiplePaymentHashes);
		}

		// "A writer MUST include either exactly one d or exactly one h field."
		let description_cnt = self.tagged_fields().filter(|&tf| match *tf {
			TaggedField::Description(_) | TaggedField::DescriptionHash(_) => true,
			_ => false,
		}).count();
		if  description_cnt < 1 {
			return Err(Bolt11SemanticError::NoDescription);
		} else if description_cnt > 1 {
			return  Err(Bolt11SemanticError::MultipleDescriptions);
		}

		self.check_payment_secret()?;

		Ok(())
	}

	/// Checks that there is exactly one payment secret field
	fn check_payment_secret(&self) -> Result<(), Bolt11SemanticError> {
		// "A writer MUST include exactly one `s` field."
		let payment_secret_count = self.tagged_fields().filter(|&tf| match *tf {
			TaggedField::PaymentSecret(_) => true,
			_ => false,
		}).count();
		if payment_secret_count < 1 {
			return Err(Bolt11SemanticError::NoPaymentSecret);
		} else if payment_secret_count > 1 {
			return Err(Bolt11SemanticError::MultiplePaymentSecrets);
		}

		Ok(())
	}

	/// Check that amount is a whole number of millisatoshis
	fn check_amount(&self) -> Result<(), Bolt11SemanticError> {
		if let Some(amount_pico_btc) = self.amount_pico_btc() {
			if amount_pico_btc % 10 != 0 {
				return Err(Bolt11SemanticError::ImpreciseAmount);
			}
		}
		Ok(())
	}

	/// Check that feature bits are set as required
	fn check_feature_bits(&self) -> Result<(), Bolt11SemanticError> {
		self.check_payment_secret()?;

		// "A writer MUST set an s field if and only if the payment_secret feature is set."
		// (this requirement has been since removed, and we now require the payment secret
		// feature bit always).
		let features = self.tagged_fields().find(|&tf| match *tf {
			TaggedField::Features(_) => true,
			_ => false,
		});
		match features {
			None => Err(Bolt11SemanticError::InvalidFeatures),
			Some(TaggedField::Features(features)) => {
				if features.requires_unknown_bits() {
					Err(Bolt11SemanticError::InvalidFeatures)
				} else if !features.supports_payment_secret() {
					Err(Bolt11SemanticError::InvalidFeatures)
				} else {
					Ok(())
				}
			},
			Some(_) => unreachable!(),
		}
	}

	/// Check that the invoice is signed correctly and that key recovery works
	pub fn check_signature(&self) -> Result<(), Bolt11SemanticError> {
		match self.signed_invoice.recover_payee_pub_key() {
			Err(secp256k1::Error::InvalidRecoveryId) =>
				return Err(Bolt11SemanticError::InvalidRecoveryId),
			Err(secp256k1::Error::InvalidSignature) =>
				return Err(Bolt11SemanticError::InvalidSignature),
			Err(e) => panic!("no other error may occur, got {:?}", e),
			Ok(_) => {},
		}

		if !self.signed_invoice.check_signature() {
			return Err(Bolt11SemanticError::InvalidSignature);
		}

		Ok(())
	}

	/// Constructs a `Bolt11Invoice` from a [`SignedRawBolt11Invoice`] by checking all its invariants.
	/// ```
	/// use lightning_invoice::*;
	///
	/// let invoice = "lnbc100p1psj9jhxdqud3jxktt5w46x7unfv9kz6mn0v3jsnp4q0d3p2sfluzdx45tqcs\
	/// h2pu5qc7lgq0xs578ngs6s0s68ua4h7cvspp5q6rmq35js88zp5dvwrv9m459tnk2zunwj5jalqtyxqulh0l\
	/// 5gflssp5nf55ny5gcrfl30xuhzj3nphgj27rstekmr9fw3ny5989s300gyus9qyysgqcqpcrzjqw2sxwe993\
	/// h5pcm4dxzpvttgza8zhkqxpgffcrf5v25nwpr3cmfg7z54kuqq8rgqqqqqqqq2qqqqq9qq9qrzjqd0ylaqcl\
	/// j9424x9m8h2vcukcgnm6s56xfgu3j78zyqzhgs4hlpzvznlugqq9vsqqqqqqqlgqqqqqeqq9qrzjqwldmj9d\
	/// ha74df76zhx6l9we0vjdquygcdt3kssupehe64g6yyp5yz5rhuqqwccqqyqqqqlgqqqqjcqq9qrzjqf9e58a\
	/// guqr0rcun0ajlvmzq3ek63cw2w282gv3z5uupmuwvgjtq2z55qsqqg6qqqyqqqrtnqqqzq3cqygrzjqvphms\
	/// ywntrrhqjcraumvc4y6r8v4z5v593trte429v4hredj7ms5z52usqq9ngqqqqqqqlgqqqqqqgq9qrzjq2v0v\
	/// p62g49p7569ev48cmulecsxe59lvaw3wlxm7r982zxa9zzj7z5l0cqqxusqqyqqqqlgqqqqqzsqygarl9fh3\
	/// 8s0gyuxjjgux34w75dnc6xp2l35j7es3jd4ugt3lu0xzre26yg5m7ke54n2d5sym4xcmxtl8238xxvw5h5h5\
	/// j5r6drg6k6zcqj0fcwg";
	///
	/// let signed = invoice.parse::<SignedRawBolt11Invoice>().unwrap();
	///
	/// assert!(Bolt11Invoice::from_signed(signed).is_ok());
	/// ```
	pub fn from_signed(signed_invoice: SignedRawBolt11Invoice) -> Result<Self, Bolt11SemanticError> {
		let invoice = Bolt11Invoice {
			signed_invoice,
		};
		invoice.check_field_counts()?;
		invoice.check_feature_bits()?;
		invoice.check_signature()?;
		invoice.check_amount()?;

		Ok(invoice)
	}

	/// Returns the `Bolt11Invoice`'s timestamp (should equal its creation time)
	#[cfg(feature = "std")]
	pub fn timestamp(&self) -> SystemTime {
		self.signed_invoice.raw_invoice().data.timestamp.as_time()
	}

	/// Returns the `Bolt11Invoice`'s timestamp as a duration since the Unix epoch
	pub fn duration_since_epoch(&self) -> Duration {
		self.signed_invoice.raw_invoice().data.timestamp.0
	}

	/// Returns an iterator over all tagged fields of this `Bolt11Invoice`.
	///
	/// This is not exported to bindings users as there is not yet a manual mapping for a FilterMap
	pub fn tagged_fields(&self)
		-> FilterMap<Iter<RawTaggedField>, fn(&RawTaggedField) -> Option<&TaggedField>> {
		self.signed_invoice.raw_invoice().known_tagged_fields()
	}

	/// Returns the hash to which we will receive the preimage on completion of the payment
	pub fn payment_hash(&self) -> &sha256::Hash {
		&self.signed_invoice.payment_hash().expect("checked by constructor").0
	}

	/// Return the description or a hash of it for longer ones
	///
	/// This is not exported to bindings users because we don't yet export Bolt11InvoiceDescription
	pub fn description(&self) -> Bolt11InvoiceDescription {
		if let Some(direct) = self.signed_invoice.description() {
			return Bolt11InvoiceDescription::Direct(direct);
		} else if let Some(hash) = self.signed_invoice.description_hash() {
			return Bolt11InvoiceDescription::Hash(hash);
		}
		unreachable!("ensured by constructor");
	}

	/// Get the payee's public key if one was included in the invoice
	pub fn payee_pub_key(&self) -> Option<&PublicKey> {
		self.signed_invoice.payee_pub_key().map(|x| &x.0)
	}

	/// Get the payment secret if one was included in the invoice
	pub fn payment_secret(&self) -> &PaymentSecret {
		self.signed_invoice.payment_secret().expect("was checked by constructor")
	}

	/// Get the payment metadata blob if one was included in the invoice
	pub fn payment_metadata(&self) -> Option<&Vec<u8>> {
		self.signed_invoice.payment_metadata()
	}

	/// Get the invoice features if they were included in the invoice
	pub fn features(&self) -> Option<&Bolt11InvoiceFeatures> {
		self.signed_invoice.features()
	}

	/// Recover the payee's public key (only to be used if none was included in the invoice)
	pub fn recover_payee_pub_key(&self) -> PublicKey {
		self.signed_invoice.recover_payee_pub_key().expect("was checked by constructor").0
	}

	/// Recover the payee's public key if one was included in the invoice, otherwise return the
	/// recovered public key from the signature
	pub fn get_payee_pub_key(&self) -> PublicKey {
		match self.payee_pub_key() {
			Some(pk) => *pk,
			None => self.recover_payee_pub_key()
		}
	}

	/// Returns the Duration since the Unix epoch at which the invoice expires.
	/// Returning None if overflow occurred.
	pub fn expires_at(&self) -> Option<Duration> {
		self.duration_since_epoch().checked_add(self.expiry_time())
	}

	/// Returns the invoice's expiry time, if present, otherwise [`DEFAULT_EXPIRY_TIME`].
	pub fn expiry_time(&self) -> Duration {
		self.signed_invoice.expiry_time()
			.map(|x| x.0)
			.unwrap_or(Duration::from_secs(DEFAULT_EXPIRY_TIME))
	}

	/// Returns whether the invoice has expired.
	#[cfg(feature = "std")]
	pub fn is_expired(&self) -> bool {
		Self::is_expired_from_epoch(&self.timestamp(), self.expiry_time())
	}

	/// Returns whether the expiry time from the given epoch has passed.
	#[cfg(feature = "std")]
	pub(crate) fn is_expired_from_epoch(epoch: &SystemTime, expiry_time: Duration) -> bool {
		match epoch.elapsed() {
			Ok(elapsed) => elapsed > expiry_time,
			Err(_) => false,
		}
	}

	/// Returns the Duration remaining until the invoice expires.
	#[cfg(feature = "std")]
	pub fn duration_until_expiry(&self) -> Duration {
		SystemTime::now().duration_since(SystemTime::UNIX_EPOCH)
			.map(|now| self.expiration_remaining_from_epoch(now))
			.unwrap_or(Duration::from_nanos(0))
	}

	/// Returns the Duration remaining until the invoice expires given the current time.
	/// `time` is the timestamp as a duration since the Unix epoch.
	pub fn expiration_remaining_from_epoch(&self, time: Duration) -> Duration {
		self.expires_at().map(|x| x.checked_sub(time)).flatten().unwrap_or(Duration::from_nanos(0))
	}

	/// Returns whether the expiry time would pass at the given point in time.
	/// `at_time` is the timestamp as a duration since the Unix epoch.
	pub fn would_expire(&self, at_time: Duration) -> bool {
		self.duration_since_epoch()
			.checked_add(self.expiry_time())
			.unwrap_or_else(|| Duration::new(u64::max_value(), 1_000_000_000 - 1)) < at_time
	}

	/// Returns the invoice's `min_final_cltv_expiry_delta` time, if present, otherwise
	/// [`DEFAULT_MIN_FINAL_CLTV_EXPIRY_DELTA`].
	pub fn min_final_cltv_expiry_delta(&self) -> u64 {
		self.signed_invoice.min_final_cltv_expiry_delta()
			.map(|x| x.0)
			.unwrap_or(DEFAULT_MIN_FINAL_CLTV_EXPIRY_DELTA)
	}

	/// Returns a list of all fallback addresses
	///
	/// This is not exported to bindings users as we don't support Vec<&NonOpaqueType>
	pub fn fallbacks(&self) -> Vec<&Fallback> {
		self.signed_invoice.fallbacks()
	}

	/// Returns a list of all fallback addresses as [`Address`]es
	pub fn fallback_addresses(&self) -> Vec<Address> {
		self.fallbacks().iter().filter_map(|fallback| {
			let payload = match fallback {
				Fallback::SegWitProgram { version, program } => {
					match WitnessProgram::new(*version, program.clone()) {
						Ok(witness_program) => Payload::WitnessProgram(witness_program),
						Err(_) => return None,
					}
				}
				Fallback::PubKeyHash(pkh) => {
					Payload::PubkeyHash(*pkh)
				}
				Fallback::ScriptHash(sh) => {
					Payload::ScriptHash(*sh)
				}
			};

			Some(Address::new(self.network(), payload))
		}).collect()
	}

	/// Returns a list of all routes included in the invoice
	pub fn private_routes(&self) -> Vec<&PrivateRoute> {
		self.signed_invoice.private_routes()
	}

	/// Returns a list of all routes included in the invoice as the underlying hints
	pub fn route_hints(&self) -> Vec<RouteHint> {
		find_all_extract!(
			self.signed_invoice.known_tagged_fields(), TaggedField::PrivateRoute(ref x), x
		).map(|route| (**route).clone()).collect()
	}

	/// Returns the currency for which the invoice was issued
	pub fn currency(&self) -> Currency {
		self.signed_invoice.currency()
	}

	/// Returns the network for which the invoice was issued
	///
	/// This is not exported to bindings users, see [`Self::currency`] instead.
	pub fn network(&self) -> Network {
		self.signed_invoice.currency().into()
	}

	/// Returns the amount if specified in the invoice as millisatoshis.
	pub fn amount_milli_satoshis(&self) -> Option<u64> {
		self.signed_invoice.amount_pico_btc().map(|v| v / 10)
	}

	/// Returns the amount if specified in the invoice as pico BTC.
	fn amount_pico_btc(&self) -> Option<u64> {
		self.signed_invoice.amount_pico_btc()
	}

	/// Returns the invoice's `rgb_amount` if present
	pub fn rgb_amount(&self) -> Option<u64> {
		self.signed_invoice.rgb_amount()
			.map(|x| x.0)
	}

	/// Returns the invoice's `rgb_contract_id` if present
	pub fn rgb_contract_id(&self) -> Option<ContractId> {
		self.signed_invoice.rgb_contract_id()
			.map(|x| x.0)
	}
}

impl From<TaggedField> for RawTaggedField {
	fn from(tf: TaggedField) -> Self {
		RawTaggedField::KnownSemantics(tf)
	}
}

impl TaggedField {
	/// Numeric representation of the field's tag
	pub fn tag(&self) -> u5 {
		let tag = match *self {
			TaggedField::PaymentHash(_) => constants::TAG_PAYMENT_HASH,
			TaggedField::Description(_) => constants::TAG_DESCRIPTION,
			TaggedField::PayeePubKey(_) => constants::TAG_PAYEE_PUB_KEY,
			TaggedField::DescriptionHash(_) => constants::TAG_DESCRIPTION_HASH,
			TaggedField::ExpiryTime(_) => constants::TAG_EXPIRY_TIME,
			TaggedField::MinFinalCltvExpiryDelta(_) => constants::TAG_MIN_FINAL_CLTV_EXPIRY_DELTA,
			TaggedField::Fallback(_) => constants::TAG_FALLBACK,
			TaggedField::PrivateRoute(_) => constants::TAG_PRIVATE_ROUTE,
			TaggedField::PaymentSecret(_) => constants::TAG_PAYMENT_SECRET,
			TaggedField::PaymentMetadata(_) => constants::TAG_PAYMENT_METADATA,
			TaggedField::Features(_) => constants::TAG_FEATURES,
			TaggedField::RgbAmount(_) => constants::TAG_RGB_AMOUNT,
			TaggedField::RgbContractId(_) => constants::TAG_RGB_CONTRACT_ID,
		};

		u5::try_from_u8(tag).expect("all tags defined are <32")
	}
}

impl Description {

	/// Creates a new `Description` if `description` is at most 1023 __bytes__ long,
	/// returns [`CreationError::DescriptionTooLong`] otherwise
	///
	/// Please note that single characters may use more than one byte due to UTF8 encoding.
	pub fn new(description: String) -> Result<Description, CreationError> {
		if description.len() > 639 {
			Err(CreationError::DescriptionTooLong)
		} else {
			Ok(Description(UntrustedString(description)))
		}
	}

	/// Returns the underlying description [`UntrustedString`]
	pub fn into_inner(self) -> UntrustedString {
		self.0
	}
}

impl Display for Description {
	fn fmt(&self, f: &mut Formatter<'_>) -> fmt::Result {
		write!(f, "{}", self.0)
	}
}

impl From<PublicKey> for PayeePubKey {
	fn from(pk: PublicKey) -> Self {
		PayeePubKey(pk)
	}
}

impl Deref for PayeePubKey {
	type Target = PublicKey;

	fn deref(&self) -> &PublicKey {
		&self.0
	}
}

impl ExpiryTime {
	/// Construct an `ExpiryTime` from seconds.
	pub fn from_seconds(seconds: u64) -> ExpiryTime {
		ExpiryTime(Duration::from_secs(seconds))
	}

	/// Construct an `ExpiryTime` from a [`Duration`], dropping the sub-second part.
	pub fn from_duration(duration: Duration) -> ExpiryTime {
		Self::from_seconds(duration.as_secs())
	}

	/// Returns the expiry time in seconds
	pub fn as_seconds(&self) -> u64 {
		self.0.as_secs()
	}

	/// Returns a reference to the underlying [`Duration`] (=expiry time)
	pub fn as_duration(&self) -> &Duration {
		&self.0
	}
}

impl PrivateRoute {
	/// Creates a new (partial) route from a list of hops
	pub fn new(hops: RouteHint) -> Result<PrivateRoute, CreationError> {
		if hops.0.len() <= 12 {
			Ok(PrivateRoute(hops))
		} else {
			Err(CreationError::RouteTooLong)
		}
	}

	/// Returns the underlying list of hops
	pub fn into_inner(self) -> RouteHint {
		self.0
	}
}

impl From<PrivateRoute> for RouteHint {
	fn from(val: PrivateRoute) -> Self {
		val.into_inner()
	}
}

impl Deref for PrivateRoute {
	type Target = RouteHint;

	fn deref(&self) -> &RouteHint {
		&self.0
	}
}

impl Deref for Bolt11InvoiceSignature {
	type Target = RecoverableSignature;

	fn deref(&self) -> &RecoverableSignature {
		&self.0
	}
}

impl Deref for SignedRawBolt11Invoice {
	type Target = RawBolt11Invoice;

	fn deref(&self) -> &RawBolt11Invoice {
		&self.raw_invoice
	}
}

/// Errors that may occur when constructing a new [`RawBolt11Invoice`] or [`Bolt11Invoice`]
#[derive(Eq, PartialEq, Debug, Clone)]
pub enum CreationError {
	/// The supplied description string was longer than 639 __bytes__ (see [`Description::new`])
	DescriptionTooLong,

	/// The specified route has too many hops and can't be encoded
	RouteTooLong,

	/// The Unix timestamp of the supplied date is less than zero or greater than 35-bits
	TimestampOutOfBounds,

	/// The supplied millisatoshi amount was greater than the total bitcoin supply.
	InvalidAmount,

	/// Route hints were required for this invoice and were missing. Applies to
	/// [phantom invoices].
	///
	/// [phantom invoices]: crate::utils::create_phantom_invoice
	MissingRouteHints,

	/// The provided `min_final_cltv_expiry_delta` was less than [`MIN_FINAL_CLTV_EXPIRY_DELTA`].
	///
	/// [`MIN_FINAL_CLTV_EXPIRY_DELTA`]: lightning::ln::channelmanager::MIN_FINAL_CLTV_EXPIRY_DELTA
	MinFinalCltvExpiryDeltaTooShort,
}

impl Display for CreationError {
	fn fmt(&self, f: &mut Formatter<'_>) -> fmt::Result {
		match self {
			CreationError::DescriptionTooLong => f.write_str("The supplied description string was longer than 639 bytes"),
			CreationError::RouteTooLong => f.write_str("The specified route has too many hops and can't be encoded"),
			CreationError::TimestampOutOfBounds => f.write_str("The Unix timestamp of the supplied date is less than zero or greater than 35-bits"),
			CreationError::InvalidAmount => f.write_str("The supplied millisatoshi amount was greater than the total bitcoin supply"),
			CreationError::MissingRouteHints => f.write_str("The invoice required route hints and they weren't provided"),
			CreationError::MinFinalCltvExpiryDeltaTooShort => f.write_str(
				"The supplied final CLTV expiry delta was less than LDK's `MIN_FINAL_CLTV_EXPIRY_DELTA`"),
		}
	}
}

#[cfg(feature = "std")]
impl std::error::Error for CreationError { }

/// Errors that may occur when converting a [`RawBolt11Invoice`] to a [`Bolt11Invoice`]. They relate to
/// the requirements sections in BOLT #11
#[derive(Eq, PartialEq, Debug, Clone)]
pub enum Bolt11SemanticError {
	/// The invoice is missing the mandatory payment hash
	NoPaymentHash,

	/// The invoice has multiple payment hashes which isn't allowed
	MultiplePaymentHashes,

	/// No description or description hash are part of the invoice
	NoDescription,

	/// The invoice contains multiple descriptions and/or description hashes which isn't allowed
	MultipleDescriptions,

	/// The invoice is missing the mandatory payment secret, which all modern lightning nodes
	/// should provide.
	NoPaymentSecret,

	/// The invoice contains multiple payment secrets
	MultiplePaymentSecrets,

	/// The invoice's features are invalid
	InvalidFeatures,

	/// The recovery id doesn't fit the signature/pub key
	InvalidRecoveryId,

	/// The invoice's signature is invalid
	InvalidSignature,

	/// The invoice's amount was not a whole number of millisatoshis
	ImpreciseAmount,
}

impl Display for Bolt11SemanticError {
	fn fmt(&self, f: &mut Formatter<'_>) -> fmt::Result {
		match self {
			Bolt11SemanticError::NoPaymentHash => f.write_str("The invoice is missing the mandatory payment hash"),
			Bolt11SemanticError::MultiplePaymentHashes => f.write_str("The invoice has multiple payment hashes which isn't allowed"),
			Bolt11SemanticError::NoDescription => f.write_str("No description or description hash are part of the invoice"),
			Bolt11SemanticError::MultipleDescriptions => f.write_str("The invoice contains multiple descriptions and/or description hashes which isn't allowed"),
			Bolt11SemanticError::NoPaymentSecret => f.write_str("The invoice is missing the mandatory payment secret"),
			Bolt11SemanticError::MultiplePaymentSecrets => f.write_str("The invoice contains multiple payment secrets"),
			Bolt11SemanticError::InvalidFeatures => f.write_str("The invoice's features are invalid"),
			Bolt11SemanticError::InvalidRecoveryId => f.write_str("The recovery id doesn't fit the signature/pub key"),
			Bolt11SemanticError::InvalidSignature => f.write_str("The invoice's signature is invalid"),
			Bolt11SemanticError::ImpreciseAmount => f.write_str("The invoice's amount was not a whole number of millisatoshis"),
		}
	}
}

#[cfg(feature = "std")]
impl std::error::Error for Bolt11SemanticError { }

/// When signing using a fallible method either an user-supplied `SignError` or a [`CreationError`]
/// may occur.
#[derive(Eq, PartialEq, Debug, Clone)]
pub enum SignOrCreationError<S = ()> {
	/// An error occurred during signing
	SignError(S),

	/// An error occurred while building the transaction
	CreationError(CreationError),
}

impl<S> Display for SignOrCreationError<S> {
	fn fmt(&self, f: &mut Formatter<'_>) -> fmt::Result {
		match self {
			SignOrCreationError::SignError(_) => f.write_str("An error occurred during signing"),
			SignOrCreationError::CreationError(err) => err.fmt(f),
		}
	}
}

#[cfg(feature = "serde")]
impl Serialize for Bolt11Invoice {
	fn serialize<S>(&self, serializer: S) -> Result<S::Ok, S::Error> where S: Serializer {
		serializer.serialize_str(self.to_string().as_str())
	}
}
#[cfg(feature = "serde")]
impl<'de> Deserialize<'de> for Bolt11Invoice {
	fn deserialize<D>(deserializer: D) -> Result<Bolt11Invoice, D::Error> where D: Deserializer<'de> {
		let bolt11 = String::deserialize(deserializer)?
			.parse::<Bolt11Invoice>()
			.map_err(|e| D::Error::custom(format_args!("{:?}", e)))?;

		Ok(bolt11)
	}
}

#[cfg(test)]
mod test {
	use bitcoin::ScriptBuf;
	use bitcoin::hashes::sha256;
	use std::str::FromStr;

	#[test]
	fn test_system_time_bounds_assumptions() {
		assert_eq!(
			crate::PositiveTimestamp::from_unix_timestamp(crate::MAX_TIMESTAMP + 1),
			Err(crate::CreationError::TimestampOutOfBounds)
		);
	}

	#[test]
	fn test_calc_invoice_hash() {
		use crate::{RawBolt11Invoice, RawHrp, RawDataPart, Currency, PositiveTimestamp};
		use crate::TaggedField::*;

		let invoice = RawBolt11Invoice {
			hrp: RawHrp {
				currency: Currency::Bitcoin,
				raw_amount: None,
				si_prefix: None,
			},
			data: RawDataPart {
				timestamp: PositiveTimestamp::from_unix_timestamp(1496314658).unwrap(),
				tagged_fields: vec![
					PaymentHash(crate::Sha256(sha256::Hash::from_str(
						"0001020304050607080900010203040506070809000102030405060708090102"
					).unwrap())).into(),
					Description(crate::Description::new(
						"Please consider supporting this project".to_owned()
					).unwrap()).into(),
				],
			},
		};

		let expected_hash = [
			0xc3, 0xd4, 0xe8, 0x3f, 0x64, 0x6f, 0xa7, 0x9a, 0x39, 0x3d, 0x75, 0x27, 0x7b, 0x1d,
			0x85, 0x8d, 0xb1, 0xd1, 0xf7, 0xab, 0x71, 0x37, 0xdc, 0xb7, 0x83, 0x5d, 0xb2, 0xec,
			0xd5, 0x18, 0xe1, 0xc9
		];

		assert_eq!(invoice.signable_hash(), expected_hash)
	}

	#[test]
	fn test_check_signature() {
		use crate::TaggedField::*;
		use secp256k1::Secp256k1;
		use secp256k1::ecdsa::{RecoveryId, RecoverableSignature};
		use secp256k1::{SecretKey, PublicKey};
		use crate::{SignedRawBolt11Invoice, Bolt11InvoiceSignature, RawBolt11Invoice, RawHrp, RawDataPart, Currency, Sha256,
			 PositiveTimestamp};

		let invoice = SignedRawBolt11Invoice {
			raw_invoice: RawBolt11Invoice {
				hrp: RawHrp {
					currency: Currency::Bitcoin,
					raw_amount: None,
					si_prefix: None,
				},
				data: RawDataPart {
					timestamp: PositiveTimestamp::from_unix_timestamp(1496314658).unwrap(),
					tagged_fields: vec ! [
						PaymentHash(Sha256(sha256::Hash::from_str(
							"0001020304050607080900010203040506070809000102030405060708090102"
						).unwrap())).into(),
						Description(
							crate::Description::new(
								"Please consider supporting this project".to_owned()
							).unwrap()
						).into(),
					],
				},
			},
			hash: [
				0xc3, 0xd4, 0xe8, 0x3f, 0x64, 0x6f, 0xa7, 0x9a, 0x39, 0x3d, 0x75, 0x27,
				0x7b, 0x1d, 0x85, 0x8d, 0xb1, 0xd1, 0xf7, 0xab, 0x71, 0x37, 0xdc, 0xb7,
				0x83, 0x5d, 0xb2, 0xec, 0xd5, 0x18, 0xe1, 0xc9
			],
			signature: Bolt11InvoiceSignature(RecoverableSignature::from_compact(
				& [
					0x38u8, 0xec, 0x68, 0x91, 0x34, 0x5e, 0x20, 0x41, 0x45, 0xbe, 0x8a,
					0x3a, 0x99, 0xde, 0x38, 0xe9, 0x8a, 0x39, 0xd6, 0xa5, 0x69, 0x43,
					0x4e, 0x18, 0x45, 0xc8, 0xaf, 0x72, 0x05, 0xaf, 0xcf, 0xcc, 0x7f,
					0x42, 0x5f, 0xcd, 0x14, 0x63, 0xe9, 0x3c, 0x32, 0x88, 0x1e, 0xad,
					0x0d, 0x6e, 0x35, 0x6d, 0x46, 0x7e, 0xc8, 0xc0, 0x25, 0x53, 0xf9,
					0xaa, 0xb1, 0x5e, 0x57, 0x38, 0xb1, 0x1f, 0x12, 0x7f
				],
				RecoveryId::from_i32(0).unwrap()
			).unwrap()),
		};

		assert!(invoice.check_signature());

		let private_key = SecretKey::from_slice(
			&[
				0xe1, 0x26, 0xf6, 0x8f, 0x7e, 0xaf, 0xcc, 0x8b, 0x74, 0xf5, 0x4d, 0x26, 0x9f, 0xe2,
				0x06, 0xbe, 0x71, 0x50, 0x00, 0xf9, 0x4d, 0xac, 0x06, 0x7d, 0x1c, 0x04, 0xa8, 0xca,
				0x3b, 0x2d, 0xb7, 0x34
			][..]
		).unwrap();
		let public_key = PublicKey::from_secret_key(&Secp256k1::new(), &private_key);

		assert_eq!(invoice.recover_payee_pub_key(), Ok(crate::PayeePubKey(public_key)));

		let (raw_invoice, _, _) = invoice.into_parts();
		let new_signed = raw_invoice.sign::<_, ()>(|hash| {
			Ok(Secp256k1::new().sign_ecdsa_recoverable(hash, &private_key))
		}).unwrap();

		assert!(new_signed.check_signature());
	}

	#[test]
	fn test_check_feature_bits() {
		use crate::TaggedField::*;
		use lightning::ln::features::Bolt11InvoiceFeatures;
		use secp256k1::Secp256k1;
		use secp256k1::SecretKey;
		use crate::{Bolt11Invoice, RawBolt11Invoice, RawHrp, RawDataPart, Currency, Sha256, PositiveTimestamp,
			 Bolt11SemanticError};

		let private_key = SecretKey::from_slice(&[42; 32]).unwrap();
		let payment_secret = lightning::ln::types::PaymentSecret([21; 32]);
		let invoice_template = RawBolt11Invoice {
			hrp: RawHrp {
				currency: Currency::Bitcoin,
				raw_amount: None,
				si_prefix: None,
			},
			data: RawDataPart {
				timestamp: PositiveTimestamp::from_unix_timestamp(1496314658).unwrap(),
				tagged_fields: vec ! [
					PaymentHash(Sha256(sha256::Hash::from_str(
						"0001020304050607080900010203040506070809000102030405060708090102"
					).unwrap())).into(),
					Description(
						crate::Description::new(
							"Please consider supporting this project".to_owned()
						).unwrap()
					).into(),
				],
			},
		};

		// Missing features
		let invoice = {
			let mut invoice = invoice_template.clone();
			invoice.data.tagged_fields.push(PaymentSecret(payment_secret).into());
			invoice.sign::<_, ()>(|hash| Ok(Secp256k1::new().sign_ecdsa_recoverable(hash, &private_key)))
		}.unwrap();
		assert_eq!(Bolt11Invoice::from_signed(invoice), Err(Bolt11SemanticError::InvalidFeatures));

		// Missing feature bits
		let invoice = {
			let mut invoice = invoice_template.clone();
			invoice.data.tagged_fields.push(PaymentSecret(payment_secret).into());
			invoice.data.tagged_fields.push(Features(Bolt11InvoiceFeatures::empty()).into());
			invoice.sign::<_, ()>(|hash| Ok(Secp256k1::new().sign_ecdsa_recoverable(hash, &private_key)))
		}.unwrap();
		assert_eq!(Bolt11Invoice::from_signed(invoice), Err(Bolt11SemanticError::InvalidFeatures));

		let mut payment_secret_features = Bolt11InvoiceFeatures::empty();
		payment_secret_features.set_payment_secret_required();

		// Including payment secret and feature bits
		let invoice = {
			let mut invoice = invoice_template.clone();
			invoice.data.tagged_fields.push(PaymentSecret(payment_secret).into());
			invoice.data.tagged_fields.push(Features(payment_secret_features.clone()).into());
			invoice.sign::<_, ()>(|hash| Ok(Secp256k1::new().sign_ecdsa_recoverable(hash, &private_key)))
		}.unwrap();
		assert!(Bolt11Invoice::from_signed(invoice).is_ok());

		// No payment secret or features
		let invoice = {
			let invoice = invoice_template.clone();
			invoice.sign::<_, ()>(|hash| Ok(Secp256k1::new().sign_ecdsa_recoverable(hash, &private_key)))
		}.unwrap();
		assert_eq!(Bolt11Invoice::from_signed(invoice), Err(Bolt11SemanticError::NoPaymentSecret));

		// No payment secret or feature bits
		let invoice = {
			let mut invoice = invoice_template.clone();
			invoice.data.tagged_fields.push(Features(Bolt11InvoiceFeatures::empty()).into());
			invoice.sign::<_, ()>(|hash| Ok(Secp256k1::new().sign_ecdsa_recoverable(hash, &private_key)))
		}.unwrap();
		assert_eq!(Bolt11Invoice::from_signed(invoice), Err(Bolt11SemanticError::NoPaymentSecret));

		// Missing payment secret
		let invoice = {
			let mut invoice = invoice_template.clone();
			invoice.data.tagged_fields.push(Features(payment_secret_features).into());
			invoice.sign::<_, ()>(|hash| Ok(Secp256k1::new().sign_ecdsa_recoverable(hash, &private_key)))
		}.unwrap();
		assert_eq!(Bolt11Invoice::from_signed(invoice), Err(Bolt11SemanticError::NoPaymentSecret));

		// Multiple payment secrets
		let invoice = {
			let mut invoice = invoice_template;
			invoice.data.tagged_fields.push(PaymentSecret(payment_secret).into());
			invoice.data.tagged_fields.push(PaymentSecret(payment_secret).into());
			invoice.sign::<_, ()>(|hash| Ok(Secp256k1::new().sign_ecdsa_recoverable(hash, &private_key)))
		}.unwrap();
		assert_eq!(Bolt11Invoice::from_signed(invoice), Err(Bolt11SemanticError::MultiplePaymentSecrets));
	}

	#[test]
	fn test_builder_amount() {
		use crate::*;

		let builder = InvoiceBuilder::new(Currency::Bitcoin)
			.description("Test".into())
			.payment_hash(sha256::Hash::from_slice(&[0;32][..]).unwrap())
			.duration_since_epoch(Duration::from_secs(1234567));

		let invoice = builder.clone()
			.amount_milli_satoshis(1500)
			.build_raw()
			.unwrap();

		assert_eq!(invoice.hrp.si_prefix, Some(SiPrefix::Nano));
		assert_eq!(invoice.hrp.raw_amount, Some(15));


		let invoice = builder
			.amount_milli_satoshis(150)
			.build_raw()
			.unwrap();

		assert_eq!(invoice.hrp.si_prefix, Some(SiPrefix::Pico));
		assert_eq!(invoice.hrp.raw_amount, Some(1500));
	}

	#[test]
	fn test_builder_fail() {
		use crate::*;
		use lightning::routing::router::RouteHintHop;
		use std::iter::FromIterator;
		use secp256k1::PublicKey;

		let builder = InvoiceBuilder::new(Currency::Bitcoin)
			.payment_hash(sha256::Hash::from_slice(&[0;32][..]).unwrap())
			.duration_since_epoch(Duration::from_secs(1234567))
			.min_final_cltv_expiry_delta(144);

		let too_long_string = String::from_iter(
			(0..1024).map(|_| '?')
		);

		let long_desc_res = builder.clone()
			.description(too_long_string)
			.build_raw();
		assert_eq!(long_desc_res, Err(CreationError::DescriptionTooLong));

		let route_hop = RouteHintHop {
			src_node_id: PublicKey::from_slice(
					&[
						0x03, 0x9e, 0x03, 0xa9, 0x01, 0xb8, 0x55, 0x34, 0xff, 0x1e, 0x92, 0xc4,
						0x3c, 0x74, 0x43, 0x1f, 0x7c, 0xe7, 0x20, 0x46, 0x06, 0x0f, 0xcf, 0x7a,
						0x95, 0xc3, 0x7e, 0x14, 0x8f, 0x78, 0xc7, 0x72, 0x55
					][..]
				).unwrap(),
			short_channel_id: 0,
			fees: RoutingFees {
				base_msat: 0,
				proportional_millionths: 0,
			},
			cltv_expiry_delta: 0,
			htlc_minimum_msat: None,
			htlc_maximum_msat: None,
		};
		let too_long_route = RouteHint(vec![route_hop; 13]);
		let long_route_res = builder.clone()
			.description("Test".into())
			.private_route(too_long_route)
			.build_raw();
		assert_eq!(long_route_res, Err(CreationError::RouteTooLong));

		let sign_error_res = builder
			.description("Test".into())
			.payment_secret(PaymentSecret([0; 32]))
			.try_build_signed(|_| {
				Err("ImaginaryError")
			});
		assert_eq!(sign_error_res, Err(SignOrCreationError::SignError("ImaginaryError")));
	}

	#[test]
	fn test_builder_ok() {
		use crate::*;
		use lightning::routing::router::RouteHintHop;
		use secp256k1::Secp256k1;
		use secp256k1::{SecretKey, PublicKey};
		use std::time::Duration;

		let secp_ctx = Secp256k1::new();

		let private_key = SecretKey::from_slice(
			&[
				0xe1, 0x26, 0xf6, 0x8f, 0x7e, 0xaf, 0xcc, 0x8b, 0x74, 0xf5, 0x4d, 0x26, 0x9f, 0xe2,
				0x06, 0xbe, 0x71, 0x50, 0x00, 0xf9, 0x4d, 0xac, 0x06, 0x7d, 0x1c, 0x04, 0xa8, 0xca,
				0x3b, 0x2d, 0xb7, 0x34
			][..]
		).unwrap();
		let public_key = PublicKey::from_secret_key(&secp_ctx, &private_key);

		let route_1 = RouteHint(vec![
			RouteHintHop {
				src_node_id: public_key,
				short_channel_id: u64::from_be_bytes([123; 8]),
				fees: RoutingFees {
					base_msat: 2,
					proportional_millionths: 1,
				},
				cltv_expiry_delta: 145,
				htlc_minimum_msat: None,
				htlc_maximum_msat: None,
			},
			RouteHintHop {
				src_node_id: public_key,
				short_channel_id: u64::from_be_bytes([42; 8]),
				fees: RoutingFees {
					base_msat: 3,
					proportional_millionths: 2,
				},
				cltv_expiry_delta: 146,
				htlc_minimum_msat: None,
				htlc_maximum_msat: None,
			}
		]);

		let route_2 = RouteHint(vec![
			RouteHintHop {
				src_node_id: public_key,
				short_channel_id: 0,
				fees: RoutingFees {
					base_msat: 4,
					proportional_millionths: 3,
				},
				cltv_expiry_delta: 147,
				htlc_minimum_msat: None,
				htlc_maximum_msat: None,
			},
			RouteHintHop {
				src_node_id: public_key,
				short_channel_id: u64::from_be_bytes([1; 8]),
				fees: RoutingFees {
					base_msat: 5,
					proportional_millionths: 4,
				},
				cltv_expiry_delta: 148,
				htlc_minimum_msat: None,
				htlc_maximum_msat: None,
			}
		]);

		let builder = InvoiceBuilder::new(Currency::BitcoinTestnet)
			.amount_milli_satoshis(123)
			.duration_since_epoch(Duration::from_secs(1234567))
			.payee_pub_key(public_key)
			.expiry_time(Duration::from_secs(54321))
			.min_final_cltv_expiry_delta(144)
			.fallback(Fallback::PubKeyHash(PubkeyHash::from_slice(&[0;20]).unwrap()))
			.private_route(route_1.clone())
			.private_route(route_2.clone())
			.description_hash(sha256::Hash::from_slice(&[3;32][..]).unwrap())
			.payment_hash(sha256::Hash::from_slice(&[21;32][..]).unwrap())
			.payment_secret(PaymentSecret([42; 32]))
			.basic_mpp();

		let invoice = builder.clone().build_signed(|hash| {
			secp_ctx.sign_ecdsa_recoverable(hash, &private_key)
		}).unwrap();

		assert!(invoice.check_signature().is_ok());
		assert_eq!(invoice.tagged_fields().count(), 10);

		assert_eq!(invoice.amount_milli_satoshis(), Some(123));
		assert_eq!(invoice.amount_pico_btc(), Some(1230));
		assert_eq!(invoice.currency(), Currency::BitcoinTestnet);
		#[cfg(feature = "std")]
		assert_eq!(
			invoice.timestamp().duration_since(SystemTime::UNIX_EPOCH).unwrap().as_secs(),
			1234567
		);
		assert_eq!(invoice.payee_pub_key(), Some(&public_key));
		assert_eq!(invoice.expiry_time(), Duration::from_secs(54321));
		assert_eq!(invoice.min_final_cltv_expiry_delta(), 144);
		assert_eq!(invoice.fallbacks(), vec![&Fallback::PubKeyHash(PubkeyHash::from_slice(&[0;20]).unwrap())]);
		let address = Address::from_script(&ScriptBuf::new_p2pkh(&PubkeyHash::from_slice(&[0;20]).unwrap()), Network::Testnet).unwrap();
		assert_eq!(invoice.fallback_addresses(), vec![address]);
		assert_eq!(invoice.private_routes(), vec![&PrivateRoute(route_1), &PrivateRoute(route_2)]);
		assert_eq!(
			invoice.description(),
			Bolt11InvoiceDescription::Hash(&Sha256(sha256::Hash::from_slice(&[3;32][..]).unwrap()))
		);
		assert_eq!(invoice.payment_hash(), &sha256::Hash::from_slice(&[21;32][..]).unwrap());
		assert_eq!(invoice.payment_secret(), &PaymentSecret([42; 32]));

		let mut expected_features = Bolt11InvoiceFeatures::empty();
		expected_features.set_variable_length_onion_required();
		expected_features.set_payment_secret_required();
		expected_features.set_basic_mpp_optional();
		assert_eq!(invoice.features(), Some(&expected_features));

		let raw_invoice = builder.build_raw().unwrap();
		assert_eq!(raw_invoice, *invoice.into_signed_raw().raw_invoice())
	}

	#[test]
	fn test_default_values() {
		use crate::*;
		use secp256k1::Secp256k1;
		use secp256k1::SecretKey;

		let signed_invoice = InvoiceBuilder::new(Currency::Bitcoin)
			.description("Test".into())
			.payment_hash(sha256::Hash::from_slice(&[0;32][..]).unwrap())
			.payment_secret(PaymentSecret([0; 32]))
			.duration_since_epoch(Duration::from_secs(1234567))
			.build_raw()
			.unwrap()
			.sign::<_, ()>(|hash| {
				let privkey = SecretKey::from_slice(&[41; 32]).unwrap();
				let secp_ctx = Secp256k1::new();
				Ok(secp_ctx.sign_ecdsa_recoverable(hash, &privkey))
			})
			.unwrap();
		let invoice = Bolt11Invoice::from_signed(signed_invoice).unwrap();

		assert_eq!(invoice.min_final_cltv_expiry_delta(), DEFAULT_MIN_FINAL_CLTV_EXPIRY_DELTA);
		assert_eq!(invoice.expiry_time(), Duration::from_secs(DEFAULT_EXPIRY_TIME));
		assert!(!invoice.would_expire(Duration::from_secs(1234568)));
	}

	#[test]
	fn test_expiration() {
		use crate::*;
		use secp256k1::Secp256k1;
		use secp256k1::SecretKey;

		let signed_invoice = InvoiceBuilder::new(Currency::Bitcoin)
			.description("Test".into())
			.payment_hash(sha256::Hash::from_slice(&[0;32][..]).unwrap())
			.payment_secret(PaymentSecret([0; 32]))
			.duration_since_epoch(Duration::from_secs(1234567))
			.build_raw()
			.unwrap()
			.sign::<_, ()>(|hash| {
				let privkey = SecretKey::from_slice(&[41; 32]).unwrap();
				let secp_ctx = Secp256k1::new();
				Ok(secp_ctx.sign_ecdsa_recoverable(hash, &privkey))
			})
			.unwrap();
		let invoice = Bolt11Invoice::from_signed(signed_invoice).unwrap();

		assert!(invoice.would_expire(Duration::from_secs(1234567 + DEFAULT_EXPIRY_TIME + 1)));
	}

	#[cfg(feature = "serde")]
	#[test]
	fn test_serde() {
		let invoice_str = "lnbc100p1psj9jhxdqud3jxktt5w46x7unfv9kz6mn0v3jsnp4q0d3p2sfluzdx45tqcs\
			h2pu5qc7lgq0xs578ngs6s0s68ua4h7cvspp5q6rmq35js88zp5dvwrv9m459tnk2zunwj5jalqtyxqulh0l\
			5gflssp5nf55ny5gcrfl30xuhzj3nphgj27rstekmr9fw3ny5989s300gyus9qyysgqcqpcrzjqw2sxwe993\
			h5pcm4dxzpvttgza8zhkqxpgffcrf5v25nwpr3cmfg7z54kuqq8rgqqqqqqqq2qqqqq9qq9qrzjqd0ylaqcl\
			j9424x9m8h2vcukcgnm6s56xfgu3j78zyqzhgs4hlpzvznlugqq9vsqqqqqqqlgqqqqqeqq9qrzjqwldmj9d\
			ha74df76zhx6l9we0vjdquygcdt3kssupehe64g6yyp5yz5rhuqqwccqqyqqqqlgqqqqjcqq9qrzjqf9e58a\
			guqr0rcun0ajlvmzq3ek63cw2w282gv3z5uupmuwvgjtq2z55qsqqg6qqqyqqqrtnqqqzq3cqygrzjqvphms\
			ywntrrhqjcraumvc4y6r8v4z5v593trte429v4hredj7ms5z52usqq9ngqqqqqqqlgqqqqqqgq9qrzjq2v0v\
			p62g49p7569ev48cmulecsxe59lvaw3wlxm7r982zxa9zzj7z5l0cqqxusqqyqqqqlgqqqqqzsqygarl9fh3\
			8s0gyuxjjgux34w75dnc6xp2l35j7es3jd4ugt3lu0xzre26yg5m7ke54n2d5sym4xcmxtl8238xxvw5h5h5\
			j5r6drg6k6zcqj0fcwg";
		let invoice = invoice_str.parse::<super::Bolt11Invoice>().unwrap();
		let serialized_invoice = serde_json::to_string(&invoice).unwrap();
		let deserialized_invoice: super::Bolt11Invoice = serde_json::from_str(serialized_invoice.as_str()).unwrap();
		assert_eq!(invoice, deserialized_invoice);
		assert_eq!(invoice_str, deserialized_invoice.to_string().as_str());
		assert_eq!(invoice_str, serialized_invoice.as_str().trim_matches('\"'));
	}
}<|MERGE_RESOLUTION|>--- conflicted
+++ resolved
@@ -79,35 +79,13 @@
 
 #[allow(unused_imports)]
 mod prelude {
-<<<<<<< HEAD
-	#[cfg(feature = "hashbrown")]
-	extern crate hashbrown;
-
 	pub use alloc::{vec, vec::Vec, string::String};
-	#[cfg(not(feature = "hashbrown"))]
-	pub use std::collections::{HashMap, hash_map};
-	#[cfg(feature = "hashbrown")]
-	pub use self::hashbrown::{HashMap, HashSet, hash_map};
-=======
-	pub use alloc::{vec, vec::Vec, string::String};
->>>>>>> 475f736c
 
 	pub use alloc::string::ToString;
 }
 
 use crate::prelude::*;
 
-<<<<<<< HEAD
-/// Sync compat for std/no_std
-#[cfg(feature = "std")]
-mod sync;
-
-/// Sync compat for std/no_std
-#[cfg(not(feature = "std"))]
-mod sync;
-
-=======
->>>>>>> 475f736c
 /// Errors that indicate what is wrong with the invoice. They have some granularity for debug
 /// reasons, but should generally result in an "invalid BOLT11 invoice" message for the user.
 #[allow(missing_docs)]
